<?php
require_once "inc_all.php";


//Initialize the HTML Purifier to prevent XSS
require "plugins/htmlpurifier/HTMLPurifier.standalone.php";

$purifier_config = HTMLPurifier_Config::createDefault();
$purifier_config->set('URI.AllowedSchemes', ['data' => true, 'src' => true, 'http' => true, 'https' => true]);
$purifier = new HTMLPurifier($purifier_config);

if (isset($_GET['ticket_id'])) {
    $ticket_id = intval($_GET['ticket_id']);

    $sql = mysqli_query(
        $mysqli,
        "SELECT * FROM tickets
        LEFT JOIN clients ON ticket_client_id = client_id
        LEFT JOIN contacts ON ticket_contact_id = contact_id
        LEFT JOIN users ON ticket_assigned_to = user_id
        LEFT JOIN locations ON ticket_location_id = location_id
        LEFT JOIN assets ON ticket_asset_id = asset_id
        LEFT JOIN vendors ON ticket_vendor_id = vendor_id
        WHERE ticket_id = $ticket_id LIMIT 1"
    );

    if (mysqli_num_rows($sql) == 0) {
        echo "<center><h1 class='text-secondary mt-5'>Nothing to see here</h1><a class='btn btn-lg btn-secondary mt-3' href='tickets.php'><i class='fa fa-fw fa-arrow-left'></i> Go Back</a></center>";

        include_once "footer.php";


    } else {

        $row = mysqli_fetch_array($sql);
        $client_id = intval($row['client_id']);
        $client_name = nullable_htmlentities($row['client_name']);
        $client_type = nullable_htmlentities($row['client_type']);
        $client_website = nullable_htmlentities($row['client_website']);

        $client_net_terms = intval($row['client_net_terms']);
        if ($client_net_terms == 0) {
            $client_net_terms = $config_default_net_terms;
        }

        $client_rate = floatval($row['client_rate']);

        $ticket_prefix = nullable_htmlentities($row['ticket_prefix']);
        $ticket_number = intval($row['ticket_number']);
        $ticket_category = nullable_htmlentities($row['ticket_category']);
        $ticket_subject = nullable_htmlentities($row['ticket_subject']);
        $ticket_details = $purifier->purify($row['ticket_details']);
        $ticket_priority = nullable_htmlentities($row['ticket_priority']);
        //Set Ticket Bage Color based of priority
        if ($ticket_priority == "High") {
            $ticket_priority_display = "<span class='p-2 badge badge-danger'>$ticket_priority</span>";
        } elseif ($ticket_priority == "Medium") {
            $ticket_priority_display = "<span class='p-2 badge badge-warning'>$ticket_priority</span>";
        } elseif ($ticket_priority == "Low") {
            $ticket_priority_display = "<span class='p-2 badge badge-info'>$ticket_priority</span>";
        } else {
            $ticket_priority_display = "-";
        }
        $ticket_feedback = nullable_htmlentities($row['ticket_feedback']);

        $ticket_status = nullable_htmlentities($row['ticket_status']);
        if ($ticket_status == "Pending-Assignment") {
            $ticket_status_display = "<span class='p-2 badge badge-danger'>$ticket_status</span>";
        } elseif ($ticket_status == "Assigned") {
            $ticket_status_display = "<span class='p-2 badge badge-primary'>$ticket_status</span>";
        } elseif ($ticket_status == "In-Progress") {
            $ticket_status_display = "<span class='p-2 badge badge-success'>$ticket_status</span>";
        } elseif ($ticket_status == "Closed") {
            $ticket_status_display = "<span class='p-2 badge badge-dark'>$ticket_status</span>";
        } else {
            $ticket_status_display = "<span class='p-2 badge badge-secondary'>$ticket_status</span>";
        }

        $ticket_vendor_ticket_number = nullable_htmlentities($row['ticket_vendor_ticket_number']);
        $ticket_created_at = nullable_htmlentities($row['ticket_created_at']);
        $ticket_date = date('Y-m-d', strtotime($ticket_created_at));
        $ticket_updated_at = nullable_htmlentities($row['ticket_updated_at']);
        $ticket_closed_at = nullable_htmlentities($row['ticket_closed_at']);

        $ticket_assigned_to = intval($row['ticket_assigned_to']);
        if (empty($ticket_assigned_to)) {
            $ticket_assigned_to_display = "<span class='text-danger'>Not Assigned</span>";
        } else {
            $ticket_assigned_to_display = nullable_htmlentities($row['user_name']);
        }

        $contact_id = intval($row['contact_id']);
        $contact_name = nullable_htmlentities($row['contact_name']);
        $contact_title = nullable_htmlentities($row['contact_title']);
        $contact_email = nullable_htmlentities($row['contact_email']);
        $contact_phone = formatPhoneNumber($row['contact_phone']);
        $contact_extension = nullable_htmlentities($row['contact_extension']);
        $contact_mobile = formatPhoneNumber($row['contact_mobile']);

        $asset_id = intval($row['asset_id']);
        $asset_ip = nullable_htmlentities($row['asset_ip']);
        $asset_name = nullable_htmlentities($row['asset_name']);
        $asset_type = nullable_htmlentities($row['asset_type']);
        $asset_make = nullable_htmlentities($row['asset_make']);
        $asset_model = nullable_htmlentities($row['asset_model']);
        $asset_serial = nullable_htmlentities($row['asset_serial']);
        $asset_os = nullable_htmlentities($row['asset_os']);
        $asset_warranty_expire = nullable_htmlentities($row['asset_warranty_expire']);

        $vendor_id = intval($row['ticket_vendor_id']);
        $vendor_name = nullable_htmlentities($row['vendor_name']);
        $vendor_description = nullable_htmlentities($row['vendor_description']);
        $vendor_account_number = nullable_htmlentities($row['vendor_account_number']);
        $vendor_contact_name = nullable_htmlentities($row['vendor_contact_name']);
        $vendor_phone = formatPhoneNumber($row['vendor_phone']);
        $vendor_extension = nullable_htmlentities($row['vendor_extension']);
        $vendor_email = nullable_htmlentities($row['vendor_email']);
        $vendor_website = nullable_htmlentities($row['vendor_website']);
        $vendor_hours = nullable_htmlentities($row['vendor_hours']);
        $vendor_sla = nullable_htmlentities($row['vendor_sla']);
        $vendor_code = nullable_htmlentities($row['vendor_code']);
        $vendor_notes = nullable_htmlentities($row['vendor_notes']);

        $location_name = nullable_htmlentities($row['location_name']);
        $location_address = nullable_htmlentities($row['location_address']);
        $location_city = nullable_htmlentities($row['location_city']);
        $location_state = nullable_htmlentities($row['location_state']);
        $location_zip = nullable_htmlentities($row['location_zip']);
        $location_phone = formatPhoneNumber($row['location_phone']);

        if ($contact_id) {
            //Get Contact Ticket Stats
            $ticket_related_open = mysqli_query($mysqli, "SELECT COUNT(ticket_id) AS ticket_related_open FROM tickets WHERE ticket_status != 'Closed' AND ticket_contact_id = $contact_id ");
            $row = mysqli_fetch_array($ticket_related_open);
            $ticket_related_open = intval($row['ticket_related_open']);

            $ticket_related_closed = mysqli_query($mysqli, "SELECT COUNT(ticket_id) AS ticket_related_closed  FROM tickets WHERE ticket_status = 'Closed' AND ticket_contact_id = $contact_id ");
            $row = mysqli_fetch_array($ticket_related_closed);
            $ticket_related_closed = intval($row['ticket_related_closed']);

            $ticket_related_total = mysqli_query($mysqli, "SELECT COUNT(ticket_id) AS ticket_related_total FROM tickets WHERE ticket_contact_id = $contact_id ");
            $row = mysqli_fetch_array($ticket_related_total);
            $ticket_related_total = intval($row['ticket_related_total']);
        }

        //Get Total Ticket Time
        $ticket_total_reply_time = mysqli_query($mysqli, "SELECT SEC_TO_TIME(SUM(TIME_TO_SEC(ticket_reply_time_worked))) AS ticket_total_reply_time FROM ticket_replies WHERE ticket_reply_archived_at IS NULL AND ticket_reply_ticket_id = $ticket_id");
        $row = mysqli_fetch_array($ticket_total_reply_time);
        $ticket_total_reply_time = nullable_htmlentities($row['ticket_total_reply_time']);

        // Client Tags

        $client_tag_name_display_array = array();
        $client_tag_id_array = array();
        $sql_client_tags = mysqli_query($mysqli, "SELECT * FROM client_tags LEFT JOIN tags ON client_tags.client_tag_tag_id = tags.tag_id WHERE client_tags.client_tag_client_id = $client_id ORDER BY tag_name ASC");
        while ($row = mysqli_fetch_array($sql_client_tags)) {

            $client_tag_id = intval($row['tag_id']);
            $client_tag_name = nullable_htmlentities($row['tag_name']);
            $client_tag_color = nullable_htmlentities($row['tag_color']);
            if (empty($client_tag_color)) {
                $client_tag_color = "dark";
            }
            $client_tag_icon = nullable_htmlentities($row['tag_icon']);
            if (empty($client_tag_icon)) {
                $client_tag_icon = "tag";
            }

            $client_tag_id_array[] = $client_tag_id;
            $client_tag_name_display_array[] = "<a href='clients.php?q=$client_tag_name'><span class='badge bg-$client_tag_color'><i class='fa fa-fw fa-$client_tag_icon mr-2'></i>$client_tag_name</span></a> ";
        }
        $client_tags_display = implode(' ', $client_tag_name_display_array);

        // Get the number of responses
        $ticket_responses_sql = mysqli_query($mysqli, "SELECT COUNT(ticket_reply_id) AS ticket_responses FROM ticket_replies WHERE ticket_reply_ticket_id = $ticket_id");
        $row = mysqli_fetch_array($ticket_responses_sql);
        $ticket_responses = intval($row['ticket_responses']);

        // Get & format asset warranty expiry
        $date = date('Y-m-d H:i:s');
        $dt_value = $asset_warranty_expire; //sample date
        $warranty_check = date('m/d/Y', strtotime('-8 hours'));

        if ($dt_value <= $date) {
            $dt_value = "Expired on $asset_warranty_expire"; $warranty_status_color ='red';
        } else {
            $warranty_status_color = 'green';
        }

        if ($asset_warranty_expire == "NULL") {
            $dt_value = "None"; $warranty_status_color ='red';
        }

        // Get all ticket replies
        $sql_ticket_replies = mysqli_query($mysqli, "SELECT * FROM ticket_replies LEFT JOIN users ON ticket_reply_by = user_id LEFT JOIN contacts ON ticket_reply_by = contact_id WHERE ticket_reply_ticket_id = $ticket_id AND ticket_reply_archived_at IS NULL ORDER BY ticket_reply_id DESC");

        // Get other tickets for this asset
        if (!empty($asset_id)) {
            $sql_asset_tickets = mysqli_query($mysqli, "SELECT * FROM tickets WHERE ticket_asset_id = $asset_id ORDER BY ticket_number DESC");
            $ticket_asset_count = mysqli_num_rows($sql_asset_tickets);
        }

        // Get technicians to assign the ticket to
        $sql_assign_to_select = mysqli_query(
            $mysqli,
            "SELECT users.user_id, user_name FROM users
            LEFT JOIN user_settings on users.user_id = user_settings.user_id
            WHERE user_role > 1
            AND user_archived_at IS NULL
            ORDER BY user_name ASC"
        );

        $sql_ticket_attachments = mysqli_query(
            $mysqli,
            "SELECT * FROM ticket_attachments
            WHERE ticket_attachment_reply_id IS NULL
            AND ticket_attachment_ticket_id = $ticket_id"
        );

        ?>

        <!-- Breadcrumbs-->
        <ol class="breadcrumb">
            <li class="breadcrumb-item">
                <a href="tickets.php">Tickets</a>
            </li>
            <li class="breadcrumb-item">
                <a href="client_tickets.php?client_id=<?php echo $client_id; ?>"><?php echo $client_name; ?></a>
            </li>
            <li class="breadcrumb-item active">Ticket Details</li>
        </ol>

        <div class="row mb-3">
            <div class="col-9">
                <h3><i class="fas fa-fw fa-life-ring text-secondary mr-2"></i>Ticket <?php echo "$ticket_prefix$ticket_number"; ?> <?php echo $ticket_status_display; ?></h3>
            </div>
            <?php if ($ticket_status != "Closed") { ?>
            <div class="col-3">
                <div class="dropdown dropleft text-center">
                    <button class="btn btn-secondary btn-sm float-right" type="button" id="dropdownMenuButton" data-toggle="dropdown">
                        <i class="fas fa-fw fa-ellipsis-v"></i>
                    </button>
                    <div class="dropdown-menu" aria-labelledby="dropdownMenuButton">
                        <a class="dropdown-item" href="#" data-toggle="modal" data-target="#editTicketModal<?php echo $ticket_id; ?>">
                            <i class="fas fa-fw fa-edit mr-2"></i>Edit
                        </a>
                        <a class="dropdown-item" href="#" data-toggle="modal" data-target="#mergeTicketModal<?php echo $ticket_id; ?>">
                            <i class="fas fa-fw fa-clone mr-2"></i>Merge
                        </a>
                        <a class="dropdown-item" href="#" data-toggle="modal" id="clientChangeTicketModalLoad" data-target="#clientChangeTicketModal">
                            <i class="fas fa-fw fa-people-carry mr-2"></i>Change Client
                        </a>
                        <?php if ($session_user_role == 3) { ?>
                            <div class="dropdown-divider"></div>
                            <a class="dropdown-item text-danger text-bold confirm-link" href="post.php?delete_ticket=<?php echo $ticket_id; ?>">
                                <i class="fas fa-fw fa-trash mr-2"></i>Delete
                            </a>
                        <?php } ?>
                    </div>
                </div>
            </div>
            <?php } ?>
        </div>

        <div class="row">

            <div class="col-md-9">

                <div class="card card-outline card-primary mb-3">

                    <div class="card-header">
                        <h3 class="card-title text-bold"><?php echo $ticket_subject; ?></h3>
                    </div>

                    <div class="card-body prettyContent">
                        <?php echo $ticket_details; ?>

                        <?php
                        while ($ticket_attachment = mysqli_fetch_array($sql_ticket_attachments)) {
                            $name = nullable_htmlentities($ticket_attachment['ticket_attachment_name']);
                            $ref_name = nullable_htmlentities($ticket_attachment['ticket_attachment_reference_name']);
                            echo "<a target='_blank' href='uploads/tickets/$ticket_id/$ref_name'>$name</a><br>";
                        }
                        ?>
                    </div>

                </div>

                <!-- Only show ticket reply modal if status is not closed -->
                <?php if ($ticket_status != "Closed") { ?>
                    <form class="mb-3" action="post.php" method="post" autocomplete="off">
                        <input type="hidden" name="ticket_id" id="ticket_id" value="<?php echo $ticket_id; ?>">
                        <input type="hidden" name="client_id" id="client_id" value="<?php echo $client_id; ?>">
                        <div class="form-group">
                            <textarea class="form-control tinymce" name="ticket_reply" placeholder="Type a response"></textarea>
                        </div>
                        <div class="form-row">
                            <div class="col-md-3">
                                <div class="form-group">
                                    <div class="input-group input-group-sm">
                                        <div class="input-group-prepend">
                                            <span class="input-group-text"><i class="fa fa-fw fa-thermometer-half"></i></span>
                                        </div>
                                        <select class="form-control select2" name="status" required>
                                            <option <?php if ($ticket_status == "In-Progress") {echo "selected";}?> >In-Progress</option>
                                            <option <?php if ($ticket_status == "Pending-Client") {echo "selected";}?> >Pending-Client</option>
                                            <option <?php if ($ticket_status == "Pending-Vendor") {echo "selected";}?> >Pending-Vendor</option>
                                            <option <?php if ($ticket_status == "Pending-Shipment") {echo "selected";}?> >Pending-Shipment</option>
                                            <option <?php if ($ticket_status == "Scheduled") {echo "selected";}?> >Scheduled</option>
                                            <?php if($config_ticket_autoclose) { ?>
                                                <option <?php if ($ticket_status == 'Auto Close') { echo "selected"; } ?> >Auto Close</option>
                                            <?php } ?>
                                        </select>
                                    </div>
                                </div>
                            </div>

                            <!-- Time Tracking: Hours -->
<<<<<<< HEAD
                            <div class="col-md-3">
                                <div class="input-group mb-3">
                                    <input type="number" class="form-control" id="hours" name="hours" placeholder="Hours" min="0" max="23">
=======
                            <div class="col-sm-2">
                                <div class="input-group input-group-sm mb-3">
                                    <div class="input-group-prepend">
                                        <span class="input-group-text"><i class="fas fa-fw fa-clock"></i></span>
                                    </div>
                                    <input type="text" class="form-control" inputmode="numeric" id="hours" name="hours" placeholder="Hrs" min="0" max="23" pattern="0?[0-9]|1[0-9]|2[0-3]">
>>>>>>> 20186079
                                    <div class="input-group-append">
                                        <span class="input-group-text">H</span>
                                    </div>
                                </div>
                            </div>

                            <!-- Time Tracking: Minutes -->
<<<<<<< HEAD
                            <div class="col-md-3">
                                <div class="input-group mb-3">
                                    <input type="number" class="form-control" id="minutes" name="minutes" placeholder="Minutes" min="0" max="59">
=======
                            <div class="col-sm-1">
                                <div class="input-group input-group-sm mb-3">
                                    <input type="text" class="form-control" inputmode="numeric" id="minutes" name="minutes" placeholder="Mins" min="0" max="59" pattern="[0-5]?[0-9]">
>>>>>>> 20186079
                                    <div class="input-group-append">
                                        <span class="input-group-text">M</span>
                                    </div>
                                </div>
                            </div>

                            <!-- Time Tracking: Seconds -->
<<<<<<< HEAD
                            <div class="col-md-3">
                                <div class="input-group mb-3">
                                    <input type="number" class="form-control" id="seconds" name="seconds" placeholder="Seconds" min="0" max="59">
=======
                            <div class="col-sm-1">
                                <div class="input-group input-group-sm mb-3">
                                    <input type="text" class="form-control" inputmode="numeric" id="seconds" name="seconds" placeholder="Secs" min="0" max="59" pattern="[0-5]?[0-9]">
>>>>>>> 20186079
                                    <div class="input-group-append">
                                        <span class="input-group-text">S</span>
                                    </div>
                                </div>
                            </div>

                            <!-- Timer Controls -->
<<<<<<< HEAD
                            <div class="col-md-3">
                                <div class="btn-group mt-2" role="group">
                                    <button type="button" class="btn btn-success" id="startStopTimer">Pause</button>
                                    <button type="button" class="btn btn-danger" id="resetTimer">Reset</button>
=======
                            <div class="col-sm-1">
                                <div class="btn-group" role="group">
                                    <button type="button" class="btn btn-success btn-sm" id="startStopTimer"><i class="fas fa-fw fa-pause"></i></button>
                                    <button type="button" class="btn btn-danger btn-sm" id="resetTimer"><i class="fas fa-fw fa-redo-alt"></i></button>
>>>>>>> 20186079
                                </div>
                            </div>


                            <?php if(!empty($contact_email && $contact_email !== $session_email)){ ?>

                            <div class="col-md-2">
                                <div class="form-group">
                                    <div class="custom-control custom-checkbox">
                                        <input type="checkbox" class="custom-control-input" id="ticket_reply_type_checkbox" name="public_reply_type" value="1" checked>
                                        <label class="custom-control-label" for="ticket_reply_type_checkbox">Email contact<br><small class="text-secondary">(Public Update)</small></label>
                                    </div>
                                </div>
                            </div>

                            <?php } ?>

                            <div class="col-md-2">
                                <button type="submit" id="ticket_add_reply" name="add_ticket_reply" class="btn btn-primary text-bold"><i class="fas fa-check mr-2"></i>Respond</button>
                            </div>

                        </div>

                        <p class="font-weight-light" id="ticket_collision_viewing"></p>

                    </form>
                    <!-- End IF for reply modal -->
                <?php } ?>

                <h5 class="mb-4">Responses (<?php echo $ticket_responses; ?>)</h5>

                <!-- Ticket replies -->
                <?php

                while ($row = mysqli_fetch_array($sql_ticket_replies)) {
                    $ticket_reply_id = intval($row['ticket_reply_id']);
                    $ticket_reply = $purifier->purify($row['ticket_reply']);
                    $ticket_reply_type = nullable_htmlentities($row['ticket_reply_type']);
                    $ticket_reply_created_at = nullable_htmlentities($row['ticket_reply_created_at']);
                    $ticket_reply_updated_at = nullable_htmlentities($row['ticket_reply_updated_at']);
                    $ticket_reply_by = intval($row['ticket_reply_by']);

                    if ($ticket_reply_type == "Client") {
                        $ticket_reply_by_display = nullable_htmlentities($row['contact_name']);
                        $user_initials = initials($row['contact_name']);
                        $user_avatar = nullable_htmlentities($row['contact_photo']);
                        $avatar_link = "uploads/clients/$client_id/$user_avatar";
                    } else {
                        $ticket_reply_by_display = nullable_htmlentities($row['user_name']);
                        $user_id = intval($row['user_id']);
                        $user_avatar = nullable_htmlentities($row['user_avatar']);
                        $user_initials = initials($row['user_name']);
                        $avatar_link = "uploads/users/$user_id/$user_avatar";
                        $ticket_reply_time_worked = date_create($row['ticket_reply_time_worked']);
                    }

                    $sql_ticket_reply_attachments = mysqli_query(
                        $mysqli,
                        "SELECT * FROM ticket_attachments
                        WHERE ticket_attachment_reply_id = $ticket_reply_id
                        AND ticket_attachment_ticket_id = $ticket_id"
                    );

                    ?>

                    <div class="card card-outline <?php if ($ticket_reply_type == 'Internal') { echo "card-dark"; } elseif ($ticket_reply_type == 'Client') {echo "card-warning"; } else { echo "card-info"; } ?> mb-3">
                        <div class="card-header">
                            <h3 class="card-title">
                                <div class="media">
                                    <?php if (!empty($user_avatar)) { ?>
                                        <img src="<?php echo $avatar_link; ?>" alt="User Avatar" class="img-size-50 mr-3 img-circle">
                                    <?php } else { ?>
                                        <span class="fa-stack fa-2x">
                                            <i class="fa fa-circle fa-stack-2x text-secondary"></i>
                                            <span class="fa fa-stack-1x text-white"><?php echo $user_initials; ?></span>
                                        </span>
                                    <?php } ?>

                                    <div class="media-body">
                                        <?php echo $ticket_reply_by_display; ?>
                                        <div>
                                            <small class="text-muted"><?php echo $ticket_reply_created_at; ?> <?php if (!empty($ticket_reply_updated_at)) { echo "modified: $ticket_reply_updated_at"; } ?></small>
                                        </div>
                                        <?php if ($ticket_reply_type !== "Client") { ?>
                                            <div>
                                                <small class="text-muted">Time worked: <?php echo date_format($ticket_reply_time_worked, 'H:i:s'); ?></small>
                                            </div>
                                        <?php } ?>
                                    </div>
                                </div>
                            </h3>

                            <?php if ($ticket_reply_type !== "Client" && $ticket_status !== "Closed") { ?>
                                <div class="card-tools">
                                    <div class="dropdown dropleft">
                                        <button class="btn btn-tool" type="button" id="dropdownMenuButton" data-toggle="dropdown">
                                            <i class="fas fa-fw fa-ellipsis-v"></i>
                                        </button>
                                        <div class="dropdown-menu">
                                            <a class="dropdown-item" href="#" data-toggle="modal" data-target="#replyEditTicketModal<?php echo $ticket_reply_id; ?>">
                                                <i class="fas fa-fw fa-edit text-secondary mr-2"></i>Edit
                                            </a>
                                            <?php if ($session_user_role == 3) { ?>
                                                <div class="dropdown-divider"></div>
                                                <a class="dropdown-item text-danger confirm-link" href="post.php?archive_ticket_reply=<?php echo $ticket_reply_id; ?>">
                                                    <i class="fas fa-fw fa-archive mr-2"></i>Archive
                                                </a>
                                            <?php } ?>
                                        </div>
                                    </div>
                                </div>
                            <?php } ?>

                        </div>

                        <div class="card-body prettyContent">
                            <?php echo $ticket_reply; ?>

                            <?php
                            while ($ticket_attachment = mysqli_fetch_array($sql_ticket_reply_attachments)) {
                                $name = nullable_htmlentities($ticket_attachment['ticket_attachment_name']);
                                $ref_name = nullable_htmlentities($ticket_attachment['ticket_attachment_reference_name']);
                                echo "<hr><i class='fas fa-fw fa-paperclip text-secondary mr-2'></i><a target='_blank' href='uploads/tickets/$ticket_id/$ref_name'>$name</a><div class='mt-1'><i class='fas fa-fw fa-download text-secondary mr-2'></i><a href='uploads/tickets/$ticket_id/$ref_name' download='$name'>Download</a></div>";
                            }
                            ?>
                        </div>

                    </div>

                    <?php

                    require "ticket_reply_edit_modal.php";


                }

                ?>

            </div>

            <div class="col-md-3">

                <!-- Client card -->
                <div class="card card-body card-outline card-primary mb-3">
                    <h5><strong><?php echo $client_name; ?></strong></h5>
                    <?php
                    if (!empty($location_phone)) { ?>
                        <div class="mt-1">
                            <i class="fa fa-fw fa-phone text-secondary ml-1 mr-2 mb-2"></i><?php echo $location_phone; ?>
                        </div>
                    <?php } ?>

                    <?php
                    if (!empty($client_tags_display)) { ?>
                        <div class="mt-1"><?php echo $client_tags_display; ?></div>
                    <?php } ?>
                </div>
                <!-- End Client card -->

                <!-- Contact card -->
                <div class="card card-body card-outline card-dark mb-3">
                    <h4 class="text-secondary">Contact</h4>

                    <?php if (!empty($contact_id)) { ?>

                        <div>
                            <i class="fa fa-fw fa-user text-secondary ml-1 mr-2"></i><a href="#" data-toggle="modal" data-target="#editTicketContactModal<?php echo $ticket_id; ?>"><strong><?php echo $contact_name; ?></strong>
                            </a>
                        </div>

                        <?php

                        if (!empty($location_name)) { ?>
                            <div class="mt-2">
                                <i class="fa fa-fw fa-map-marker-alt text-secondary ml-1 mr-2"></i><?php echo $location_name; ?>
                            </div>
                        <?php }

                        if (!empty($contact_email)) { ?>
                            <div class="mt-2">
                                <i class="fa fa-fw fa-envelope text-secondary ml-1 mr-2"></i><a href="mailto:<?php echo $contact_email; ?>"><?php echo $contact_email; ?></a>
                            </div>
                        <?php }

                        if (!empty($contact_phone)) { ?>
                            <div class="mt-2">
                                <i class="fa fa-fw fa-phone text-secondary ml-1 mr-2"></i><a href="tel:<?php echo $contact_phone; ?>"><?php echo $contact_phone; ?></a>
                            </div>
                        <?php }

                        if (!empty($contact_mobile)) { ?>
                            <div class="mt-2">
                                <i class="fa fa-fw fa-mobile-alt text-secondary ml-1 mr-2"></i><a href="tel:<?php echo $contact_mobile; ?>"><?php echo $contact_mobile; ?></a>
                            </div>
                        <?php } ?>

                        <?php

                        // Previous tickets
                        $prev_ticket_id = $prev_ticket_subject = $prev_ticket_status = ''; // Default blank

                        $sql_prev_ticket = "SELECT ticket_id, ticket_created_at, ticket_subject, ticket_status, ticket_assigned_to FROM tickets WHERE ticket_contact_id = $contact_id AND ticket_id  <> $ticket_id ORDER BY ticket_id DESC LIMIT 1";
                        $prev_ticket_row = mysqli_fetch_assoc(mysqli_query($mysqli, $sql_prev_ticket));

                        if ($prev_ticket_row) {
                            $prev_ticket_id = intval($prev_ticket_row['ticket_id']);
                            $prev_ticket_subject = nullable_htmlentities($prev_ticket_row['ticket_subject']);
                            $prev_ticket_status = nullable_htmlentities($prev_ticket_row['ticket_status']);
                            ?>

                            <hr>
                            <div>
                                <i class="fa fa-fw fa-history text-secondary ml-1 mr-2"></i><b>Previous ticket:</b>
                                <a href="ticket.php?ticket_id=<?php echo $prev_ticket_id; ?>"><?php echo $prev_ticket_subject; ?></a>
                            </div>
                            <div class="mt-1">
                                <i class="fa fa-fw fa-hourglass-start text-secondary ml-1 mr-2"></i><strong>Status:</strong>
                                <span class="text-success"><?php echo $prev_ticket_status; ?></span>
                            </div>
                            <?php } ?>   

                    <?php } else { ?>
                        <div>
                            <a href="#" data-toggle="modal" data-target="#editTicketContactModal<?php echo $ticket_id; ?>"><i class="fa fa-fw fa-plus mr-2"></i>Add a Contact</a>
                        </div>
                    <?php } ?>
                </div>
                <!-- End contact card -->


                <!-- Ticket watchers card -->
                <div class="card card-body card-outline card-dark mb-3">
                    <h4 class="text-secondary">Watchers</h4>

                    <div>
                        <a href="#" data-toggle="modal" data-target="#addTicketWatcherModal"><i class="fa fa-fw fa-plus mr-2"></i>Add a Watcher</a>
                    </div>

                    <?php
                    // Get Watchers
                    $sql_ticket_watchers = mysqli_query($mysqli, "SELECT * FROM ticket_watchers WHERE watcher_ticket_id = $ticket_id ORDER BY watcher_email DESC");
                    while ($ticket_watcher_row = mysqli_fetch_array($sql_ticket_watchers)) {
                        $ticket_watcher_email = nullable_htmlentities($ticket_watcher_row['watcher_email']);
                        ?>
                        <div class='mt-1'>
                            <i class="fa fa-fw fa-eye text-secondary ml-1 mr-2"></i><?php echo $ticket_watcher_email; ?>
                        </div>
                    <?php } ?>

                </div>
                <!-- End Ticket watchers card -->

                <!-- Ticket Details card -->
                <div class="card card-body card-outline card-dark mb-3">
                    <h4 class="text-secondary">Details</h4>
                    <div>
                        <i class="fa fa-fw fa-thermometer-half text-secondary ml-1 mr-2"></i><a href="#" data-toggle="modal" data-target="#editTicketPriorityModal<?php echo $ticket_id; ?>"><?php echo $ticket_priority_display; ?></a>
                    </div>
                    <div class="mt-1">
                        <i class="fa fa-fw fa-calendar text-secondary ml-1 mr-2"></i>Created: <?php echo $ticket_created_at; ?>
                    </div>
                    <div class="mt-2">
                        <i class="fa fa-fw fa-history text-secondary ml-1 mr-2"></i>Updated: <strong><?php echo $ticket_updated_at; ?></strong>
                    </div>

                    <?php
                    if ($ticket_status == "Closed") {
                        $sql_closed_by = mysqli_query($mysqli, "SELECT * FROM tickets, users WHERE ticket_closed_by = user_id");
                        $row = mysqli_fetch_array($sql_closed_by);
                        $ticket_closed_by_display = nullable_htmlentities($row['user_name']);
                    ?>


                        <div class="mt-1">
                            <i class="fa fa-fw fa-user text-secondary ml-1 mr-2"></i>Closed by: <?php echo ucwords($ticket_closed_by_display); ?>
                        </div>
                        <div class="mt-1">
                            <i class="fa fa-fw fa-comment-dots text-secondary ml-1 mr-2"></i>Feedback: <?php echo $ticket_feedback; ?>
                        </div>
                    <?php } ?>

                    <?php if (!empty($ticket_total_reply_time)) { ?>
                        <div class="mt-1">
                            <i class="far fa-fw fa-clock text-secondary ml-1 mr-2"></i>Total time worked: <?php echo $ticket_total_reply_time; ?>
                        </div>
                    <?php } ?>
                </div>
                <!-- End Ticket details card -->

                <!-- Asset card -->
                <div class="card card-body card-outline card-dark mb-3">
                    <h4 class="text-secondary">Asset</h4>

                    <?php if ($asset_id == 0) { ?>

                        <div>
                            <a href="#" data-toggle="modal" data-target="#editTicketAssetModal<?php echo $ticket_id; ?>"><i class="fa fa-fw fa-plus mr-2"></i>Add an Asset</a>
                        </div>

                    <?php } else { ?>

                        <div>
                            <i class="fa fa-fw fa-desktop text-secondary ml-1 mr-2"></i><strong><?php echo $asset_name; ?></strong>
                        </div>

                        <?php if (!empty($asset_os)) { ?>
                            <div class="mt-1">
                                <i class="fab fa-fw fa-microsoft text-secondary ml-1 mr-2"></i><?php echo $asset_os; ?>
                            </div>
                        <?php }

                        if (!empty($asset_ip)) { ?>
                            <div class="mt-1">
                                <i class="fa fa-fw fa-network-wired text-secondary ml-1 mr-2"></i><?php echo $asset_ip; ?>
                            </div>
                        <?php }

                        if (!empty($asset_make)) { ?>
                            <div class="mt-1">
                                <i class="fa fa-fw fa-tag text-secondary ml-1 mr-2"></i>Model: <?php echo "$asset_make $asset_model"; ?>
                            </div>
                        <?php }

                        if (!empty($asset_serial)) { ?>
                            <div class="mt-1">
                                <i class="fa fa-fw fa-barcode text-secondary ml-1 mr-2"></i>Service Tag: <?php echo $asset_serial; ?>
                            </div>
                        <?php }

                        if (!empty($asset_warranty_expire)) { ?>
                            <div class="mt-1">
                                <i class="far fa-fw fa-calendar-alt text-secondary ml-1 mr-2"></i>Warranty expires: <strong><?php echo $asset_warranty_expire ?></strong>
                            </div>
                        <?php }

                        if ($ticket_asset_count > 0) { ?>

                            <button class="btn btn-block btn-secondary mt-2" data-toggle="modal" data-target="#assetTicketsModal">Service History (<?php echo $ticket_asset_count; ?>)</button>

                            <div class="modal" id="assetTicketsModal" tabindex="-1">
                                <div class="modal-dialog modal-lg">
                                    <div class="modal-content bg-dark">
                                        <div class="modal-header">
                                            <h5 class="modal-title"><i class="fa fa-fw fa-desktop"></i> <?php echo $asset_name; ?></h5>
                                            <button type="button" class="close text-white" data-dismiss="modal">
                                                <span>&times;</span>
                                            </button>
                                        </div>

                                        <div class="modal-body bg-white">
                                            <?php
                                            // Query is run from client_assets.php
                                            while ($row = mysqli_fetch_array($sql_asset_tickets)) {
                                                $service_ticket_id = intval($row['ticket_id']);
                                                $service_ticket_prefix = nullable_htmlentities($row['ticket_prefix']);
                                                $service_ticket_number = intval($row['ticket_number']);
                                                $service_ticket_subject = nullable_htmlentities($row['ticket_subject']);
                                                $service_ticket_status = nullable_htmlentities($row['ticket_status']);
                                                $service_ticket_created_at = nullable_htmlentities($row['ticket_created_at']);
                                                $service_ticket_updated_at = nullable_htmlentities($row['ticket_updated_at']);
                                                ?>
                                                <p>
                                                    <i class="fas fa-fw fa-ticket-alt"></i>
                                                    Ticket: <a href="ticket.php?ticket_id=<?php echo $service_ticket_id; ?>"><?php echo "$service_ticket_prefix$service_ticket_number" ?></a> <?php echo "on $service_ticket_created_at - <b>$service_ticket_subject</b> ($service_ticket_status)"; ?>
                                                </p>
                                                <?php
                                            }
                                            ?>
                                        </div>
                                        <div class="modal-footer bg-white">
                                            <button type="button" class="btn btn-secondary" data-dismiss="modal">Close</button>
                                        </div>

                                    </div>
                                </div>
                            </div>

                        <?php } // End Ticket asset Count ?>

                    <?php } // End if asset_id == 0 else ?>

                </div>
                <!-- End Asset card -->

                <!-- Vendor card -->
                <div class="card card-body card-outline card-dark mb-3">
                    <h4 class="text-secondary">Vendor</h4>
                    <?php if (empty($vendor_id)) { ?>
                        <div>
                            <a href="#" data-toggle="modal" data-target="#editTicketVendorModal<?php echo $ticket_id; ?>"><i class="fa fa-fw fa-plus mr-2"></i>Add a Vendor</a>
                        </div>
                    <?php } else { ?>
                        <div>
                            <i class="fa fa-fw fa-building text-secondary ml-1 mr-2"></i><strong><?php echo $vendor_name; ?></strong>
                        </div>
                        <?php

                        if (!empty($vendor_contact_name)) { ?>
                            <div class="mt-1">
                                <i class="fa fa-fw fa-user text-secondary ml-1 mr-2"></i><?php echo $vendor_contact_name; ?>
                            </div>
                        <?php }

                        if (!empty($ticket_vendor_ticket_number)) { ?>
                            <div class="mt-1">
                                <i class="fa fa-fw fa-tag text-secondary ml-1 mr-2"></i><?php echo $ticket_vendor_ticket_number; ?>
                            </div>
                        <?php }

                        if (!empty($vendor_email)) { ?>
                            <div class="mt-1">
                                <i class="fa fa-fw fa-envelope text-secondary ml-1 mr-2"></i><a href="mailto:<?php echo $vendor_email; ?>"><?php echo $vendor_email; ?></a>
                            </div>
                        <?php }

                        if (!empty($vendor_phone)) { ?>
                            <div class="mt-1">
                                <i class="fa fa-fw fa-phone text-secondary ml-1 mr-2"></i><?php echo $vendor_phone; ?>
                            </div>
                        <?php }

                        if (!empty($vendor_website)) { ?>
                            <div class="mt-1">
                                <i class="fa fa-fw fa-globe text-secondary ml-1 mr-2"></i><?php echo $vendor_website; ?>
                            </div>
                        <?php } ?>

                    <?php } //End Else ?>
                </div>
                <!-- End Vendor card -->

                <form action="post.php" method="post">
                    <input type="hidden" name="ticket_id" value="<?php echo $ticket_id; ?>">
                    <input type="hidden" name="ticket_status" value="<?php echo $ticket_status; ?>">
                    <div class="form-group">
                        <label>Assigned to</label>
                        <div class="input-group">
                            <div class="input-group-prepend">
                                <span class="input-group-text"><i class="fa fa-fw fa-user"></i></span>
                            </div>
                            <select class="form-control select2" name="assigned_to" <?php if ($ticket_status == "Closed") {echo "disabled";} ?>>
                                <option value="0">Not Assigned</option>
                                <?php

                                while ($row = mysqli_fetch_array($sql_assign_to_select)) {
                                    $user_id = intval($row['user_id']);
                                    $user_name = nullable_htmlentities($row['user_name']); ?>
                                    <option <?php if ($ticket_assigned_to == $user_id) { echo "selected"; } ?> value="<?php echo $user_id; ?>"><?php echo $user_name; ?></option>
                                <?php } ?>
                            </select>
                            <div class="input-group-append">
                                <button type="submit" class="btn btn-primary" name="assign_ticket" <?php if ($ticket_status == "Closed") {echo "disabled";} ?>><i class="fas fa-check"></i></button>
                            </div>
                        </div>
                    </div>
                </form>

                <div class="card card-body card-outline card-dark mb-2">
                    <?php if ($config_module_enable_accounting) { ?>
                        <a href="#" class="btn btn-info btn-block" href="#" data-toggle="modal" data-target="#addInvoiceFromTicketModal">
                            <i class="fas fa-fw fa-file-invoice mr-2"></i>Invoice Ticket
                        </a>
                    <?php }

                    if ($ticket_status !== "Closed") { ?>
                        <a href="post.php?close_ticket=<?php echo $ticket_id; ?>" class="btn btn-secondary btn-block confirm-link">
                            <i class="fas fa-fw fa-gavel mr-2"></i>Close Ticket
                        </a>
                    <?php } ?>
                </div>

            </div>

        </div>

        <?php
        require_once "ticket_edit_modal.php";

        require_once "ticket_edit_contact_modal.php";

        require_once "ticket_edit_asset_modal.php";

        require_once "ticket_edit_vendor_modal.php";

        require_once "ticket_add_watcher_modal.php";

        require_once "ticket_edit_priority_modal.php";

        require_once "ticket_change_client_modal.php";

        require_once "ticket_merge_modal.php";

        require_once "ticket_invoice_add_modal.php";


    }

}

require_once "footer.php";


if ($ticket_status !== "Closed") { ?>
    <!-- Ticket Time Tracking JS -->
    <script src="js/ticket_time_tracking.js"></script>

    <!-- Ticket collision detect JS (jQuery is called in footer, so collision detection script MUST be below it) -->
    <script src="js/ticket_collision_detection.js"></script>
    <script src="js/ticket_button_respond_note.js"></script>
<?php } ?>

<script src="js/pretty_content.js"></script><|MERGE_RESOLUTION|>--- conflicted
+++ resolved
@@ -316,18 +316,13 @@
                             </div>
 
                             <!-- Time Tracking: Hours -->
-<<<<<<< HEAD
-                            <div class="col-md-3">
-                                <div class="input-group mb-3">
-                                    <input type="number" class="form-control" id="hours" name="hours" placeholder="Hours" min="0" max="23">
-=======
+
                             <div class="col-sm-2">
                                 <div class="input-group input-group-sm mb-3">
                                     <div class="input-group-prepend">
                                         <span class="input-group-text"><i class="fas fa-fw fa-clock"></i></span>
                                     </div>
                                     <input type="text" class="form-control" inputmode="numeric" id="hours" name="hours" placeholder="Hrs" min="0" max="23" pattern="0?[0-9]|1[0-9]|2[0-3]">
->>>>>>> 20186079
                                     <div class="input-group-append">
                                         <span class="input-group-text">H</span>
                                     </div>
@@ -335,15 +330,11 @@
                             </div>
 
                             <!-- Time Tracking: Minutes -->
-<<<<<<< HEAD
-                            <div class="col-md-3">
-                                <div class="input-group mb-3">
-                                    <input type="number" class="form-control" id="minutes" name="minutes" placeholder="Minutes" min="0" max="59">
-=======
+
                             <div class="col-sm-1">
                                 <div class="input-group input-group-sm mb-3">
                                     <input type="text" class="form-control" inputmode="numeric" id="minutes" name="minutes" placeholder="Mins" min="0" max="59" pattern="[0-5]?[0-9]">
->>>>>>> 20186079
+
                                     <div class="input-group-append">
                                         <span class="input-group-text">M</span>
                                     </div>
@@ -351,15 +342,10 @@
                             </div>
 
                             <!-- Time Tracking: Seconds -->
-<<<<<<< HEAD
-                            <div class="col-md-3">
-                                <div class="input-group mb-3">
-                                    <input type="number" class="form-control" id="seconds" name="seconds" placeholder="Seconds" min="0" max="59">
-=======
+
                             <div class="col-sm-1">
                                 <div class="input-group input-group-sm mb-3">
                                     <input type="text" class="form-control" inputmode="numeric" id="seconds" name="seconds" placeholder="Secs" min="0" max="59" pattern="[0-5]?[0-9]">
->>>>>>> 20186079
                                     <div class="input-group-append">
                                         <span class="input-group-text">S</span>
                                     </div>
@@ -367,17 +353,11 @@
                             </div>
 
                             <!-- Timer Controls -->
-<<<<<<< HEAD
-                            <div class="col-md-3">
-                                <div class="btn-group mt-2" role="group">
-                                    <button type="button" class="btn btn-success" id="startStopTimer">Pause</button>
-                                    <button type="button" class="btn btn-danger" id="resetTimer">Reset</button>
-=======
+
                             <div class="col-sm-1">
                                 <div class="btn-group" role="group">
                                     <button type="button" class="btn btn-success btn-sm" id="startStopTimer"><i class="fas fa-fw fa-pause"></i></button>
                                     <button type="button" class="btn btn-danger btn-sm" id="resetTimer"><i class="fas fa-fw fa-redo-alt"></i></button>
->>>>>>> 20186079
                                 </div>
                             </div>
 
