<?php
    require_once "inc_all_reports.php";

    validateAccountantRole();

    // Fetch Accounts and their balances
    $sql_client_balance_report = "
    SELECT 
    clients.client_id,
    clients.client_name,
    IFNULL(SUM(invoices.invoice_amount), 0) - IFNULL(SUM(payments.payment_amount), 0) AS balance,
    contacts.contact_phone AS billing_contact_phone,
    IFNULL(recurring_totals.recurring_monthly_total, 0) AS recurring_monthly_total,
    (IFNULL(SUM(invoices.invoice_amount), 0) - IFNULL(SUM(payments.payment_amount), 0) - IFNULL(recurring_totals.recurring_monthly_total, 0)) AS behind_amount,
    CASE
        WHEN IFNULL(recurring_totals.recurring_monthly_total, 0) > 0 THEN
            (IFNULL(SUM(invoices.invoice_amount), 0) - IFNULL(SUM(payments.payment_amount), 0) - IFNULL(recurring_totals.recurring_monthly_total, 0)) / recurring_totals.recurring_monthly_total
        ELSE
            0
    END AS months_behind
    FROM 
        clients
    LEFT JOIN
        invoices
    ON 
        clients.client_id = invoices.invoice_client_id 
        AND invoices.invoice_status NOT LIKE 'Draft' 
        AND invoices.invoice_status NOT LIKE 'Cancelled'
    LEFT JOIN
        (SELECT 
            payment_invoice_id, 
            SUM(payment_amount) as payment_amount 
        FROM payments 
        GROUP BY payment_invoice_id) as payments
    ON
        invoices.invoice_id = payments.payment_invoice_id
    LEFT JOIN
        contacts
    ON
        clients.client_id = contacts.contact_client_id AND contacts.contact_billing = 1
    LEFT JOIN
        (SELECT 
            recurring_client_id,
            SUM(recurring_amount) AS recurring_monthly_total 
        FROM recurring 
        WHERE recurring_status = 1 AND recurring_frequency = 'month'
        GROUP BY recurring_client_id) as recurring_totals
    ON
        clients.client_id = recurring_totals.recurring_client_id
    GROUP BY
        clients.client_id,
        clients.client_name,
        contacts.contact_phone,
        recurring_totals.recurring_monthly_total
    HAVING 
        balance > 0 AND months_behind >= 2
    ORDER BY
        months_behind DESC;";
    $result_client_balance_report = mysqli_query($mysqli, $sql_client_balance_report);

    //get currency format from settings
    $config_currency_code = getSettingValue($mysqli, "company_currency");
?>

<div class="card card-dark">
    <div class="card-header py-2">
        <h3 class="card-title mt-2"><i class="fas fa-fw fa-balance-scale mr-2"></i>Collections</h3>
        <div class="card-tools">
            <button type="button" class="btn btn-primary d-print-none" onclick="window.print();"><i class="fas fa-fw fa-print mr-2"></i>Print</button>
        </div>
    </div>
    <div class="card-body p-0">
        <div>
            <div class="table-responsive-sm">
                <table class="table table-sm">
                    <thead class="text-dark">
                        <tr>
                            <th>Client Name</th>
                            <th>Balance</th>
                            <th>Billing Contact Phone</th>
                            <th>Monthly Recurring Amount</th>
                            <th>Past Due Balance</th>
                            <th>Months Past Due</th>
                        </tr>
                    </thead>
                    <tbody>
                        <?php 
                            while ($row = mysqli_fetch_assoc($result_client_balance_report)) {
                                $client_id = $row['client_id'];
                                $client_name = nullable_htmlentities($row['client_name']);
                                $balance = $row['balance'];
                                $billing_contact_phone = nullable_htmlentities($row['billing_contact_phone']);
                                $recurring_monthly_total = $row['recurring_monthly_total'];
                                $behind_amount = $row['behind_amount'];
                                $months_behind = $row['months_behind'];
                                
                                $formatted_balance = numfmt_format_currency($currency_format, $balance, $config_currency_code);
                                $formatted_recurring_monthly_total = numfmt_format_currency($currency_format, $recurring_monthly_total, $config_currency_code);
                                $formatted_behind_amount = numfmt_format_currency($currency_format, $behind_amount, $config_currency_code);
                                
                                echo "<tr>";
<<<<<<< HEAD
                                echo "<td><a href='client_overview.php?client_id=$client_id'>$client_name</a></td>";
                                echo "<td class='text-right'>$formatted_balance</td>";
=======
                                echo "<td><a href='client_details.php?client_id=$client_id'>$client_name</a></td>";
                                echo "<td>$formatted_balance</td>";
>>>>>>> 2adb5006
                                echo "<td>$billing_contact_phone</td>";
                                echo "<td>$formatted_recurring_monthly_total</td>";
                                echo "<td>$formatted_behind_amount</td>";
                                echo "<td>$months_behind</td>";
                                echo "</tr>";
                            }
                        ?>
                    </tbody>
                </table>
            </div>
        </div>
    </div>
</div>

<?php require_once "footer.php";


?><|MERGE_RESOLUTION|>--- conflicted
+++ resolved
@@ -99,13 +99,8 @@
                                 $formatted_behind_amount = numfmt_format_currency($currency_format, $behind_amount, $config_currency_code);
                                 
                                 echo "<tr>";
-<<<<<<< HEAD
                                 echo "<td><a href='client_overview.php?client_id=$client_id'>$client_name</a></td>";
-                                echo "<td class='text-right'>$formatted_balance</td>";
-=======
-                                echo "<td><a href='client_details.php?client_id=$client_id'>$client_name</a></td>";
                                 echo "<td>$formatted_balance</td>";
->>>>>>> 2adb5006
                                 echo "<td>$billing_contact_phone</td>";
                                 echo "<td>$formatted_recurring_monthly_total</td>";
                                 echo "<td>$formatted_behind_amount</td>";
