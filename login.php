--- conflicted
+++ resolved
@@ -65,15 +65,8 @@
 
     $row = mysqli_fetch_assoc(mysqli_query($mysqli, "SELECT * FROM users LEFT JOIN user_settings on users.user_id = user_settings.user_id WHERE user_email = '$email' AND user_archived_at IS NULL AND user_status = 1"));
 
-<<<<<<< HEAD
-        // Send an alert only count hits 10 to reduce flooding alerts (using 1 as "default" company)
-        if ($failed_login_count == 10) {
-            mysqli_query($mysqli,"INSERT INTO notifications SET notification_type = 'Lockout', notification = '$ip was locked out for repeated failed login attempts.', notification_timestamp = NOW() company_id = '1'");
-        }
-=======
     // Check password
     if ($row && password_verify($password, $row['user_password'])) {
->>>>>>> 13edae48
 
         // User password correct (partial login)
 
@@ -225,38 +218,9 @@
 </head>
 <body class="hold-transition login-page">
 <div class="login-box">
-<<<<<<< HEAD
-  <div class="login-logo">
-    <b>IT</b>Flow
-  </div>
-
-  <!-- /.login-logo -->
-  <div class="card">
-    <div class="card-body login-card-body">
-      <p class="login-box-msg"><?php if (isset($response)) { echo $response; } ?></p>
-      <form method="post">
-        <div class="input-group mb-3">
-          <input type="text" class="form-control" placeholder="Agent Email" name="email" value="<?php if (!empty($token_field)) { echo $email; }?>" required <?php if (empty($token_field)) { echo "autofocus"; } ?> >
-          <div class="input-group-append">
-            <div class="input-group-text">
-              <span class="fas fa-envelope"></span>
-            </div>
-          </div>
-        </div>
-        <div class="input-group mb-3">
-          <input type="password" class="form-control" placeholder="Agent Password" name="password" value="<?php if (!empty($token_field)) { echo $password; } ?>" required>
-          <div class="input-group-append">
-            <div class="input-group-text">
-              <span class="fas fa-lock"></span>
-            </div>
-          </div>
-        </div>
-          <?php if (!empty($token_field)) { echo $token_field; } ?>
-=======
     <div class="login-logo">
         <b>IT</b>Flow
     </div>
->>>>>>> 13edae48
 
     <!-- /.login-logo -->
     <div class="card">
