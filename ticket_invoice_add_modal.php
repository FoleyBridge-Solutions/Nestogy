<?php
// Check if ticket_id and invoice_id are set in the URL
$addToExistingInvoice = isset($_GET['ticket_id']) && isset($_GET['invoice_id']);
?>

<div class="modal" id="addInvoiceFromTicketModal" tabindex="-1">
    <div class="modal-dialog">
        <div class="modal-content bg-dark">
            <div class="modal-header">
                <h5 class="modal-title"><i class="fa fa-fw fa-file-invoice-dollar mr-2"></i>Invoice ticket</h5>
                <button type="button" class="close text-white" data-dismiss="modal">
                    <span>&times;</span>
                </button>
            </div>
            <form action="post.php" method="post" autocomplete="off">
                <input type="hidden" name="ticket_id" value="<?php echo $ticket_id; ?>">
                <div class="modal-body bg-white">
                    
                    <ul class="nav nav-pills nav-justified mb-3">
                        <li class="nav-item">
                            <?php if (!$addToExistingInvoice): ?>
                                <a class="nav-link active" data-toggle="pill" href="#pills-create-invoice"><i class="fa fa-fw fa-check mr-2"></i>Create New Invoice</a>
                            <?php else: ?>
                                <a class="nav-link" data-toggle="pill" href="#pills-create-invoice"><i class="fa fa-fw fa-check mr-2"></i>Create New Invoice</a>
                            <?php endif; ?>
                        </li>
                        <li class="nav-item">
                            <?php if ($addToExistingInvoice): ?>
                                <a class="nav-link active" data-toggle="pill" href="#pills-add-to-invoice"><i class="fa fa-fw fa-plus mr-2"></i>Add to Existing Invoice</a>
                            <?php else: ?>
                                <a class="nav-link" data-toggle="pill" href="#pills-add-to-invoice"><i class="fa fa-fw fa-plus mr-2"></i>Add to Existing Invoice</a>
                            <?php endif; ?>
                        </li>
                    </ul>

                    <hr>

                    <div class="tab-content">

                        <?php if (!$addToExistingInvoice): ?>
                            <div class="tab-pane fade show active" id="pills-create-invoice">
                        <?php else: ?>
                            <div class="tab-pane fade" id="pills-create-invoice">
                        <?php endif; ?>

                            <div class="form-group">
                                <label>Invoice Date <strong class="text-danger">*</strong></label>
                                <div class="input-group">
                                    <div class="input-group-prepend">
                                        <span class="input-group-text"><i class="fa fa-fw fa-calendar"></i></span>
                                    </div>
                                    <input type="date" class="form-control" name="date" max="2999-12-31" value="<?php echo date("Y-m-d"); ?>">
                                </div>
                            </div>

                            <div class="form-group">
                                <label>Invoice Category <strong class="text-danger">*</strong></label>
                                <div class="input-group">
                                    <div class="input-group-prepend">
                                        <span class="input-group-text"><i class="fa fa-fw fa-list"></i></span>
                                    </div>
                                    <select class="form-control select2" name="category">
                                        <option value="">- Category -</option>
                                        <?php

                                        $sql = mysqli_query($mysqli, "SELECT * FROM categories WHERE category_type = 'Income' AND category_archived_at IS NULL ORDER BY category_name ASC");
                                        while ($row = mysqli_fetch_array($sql)) {
                                            $category_id = intval($row['category_id']);
                                            $category_name = nullable_htmlentities($row['category_name']);
                                            ?>
                                            <option value="<?php echo $category_id; ?>"><?php echo $category_name; ?></option>

                                            <?php
                                        }
                                        ?>
                                    </select>
                                    <div class="input-group-append">
                                        <button type="button" class="btn btn-secondary" data-toggle="modal" data-target="#addQuickCategoryIncomeModal"><i class="fas fa-fw fa-plus"></i></button>
                                    </div>
                                </div>
                            </div>

                            <div class="form-group">
                                <label>Scope</label>
                                <div class="input-group">
                                    <div class="input-group-prepend">
                                        <span class="input-group-text"><i class="fa fa-fw fa-comment"></i></span>
                                    </div>
                                    <input type="text" class="form-control" name="scope" placeholder="Quick description" value="Ticket <?php echo "$ticket_prefix$ticket_number - $ticket_subject"; ?>">
                                </div>
                            </div>


                        </div>

                        <?php if ($addToExistingInvoice): ?>
                            <div class="tab-pane fade show active" id="pills-add-to-invoice">
                        <?php else: ?>
                            <div class="tab-pane fade" id="pills-add-to-invoice">
                        <?php endif; ?>
                        

                            <div class="form-group">
                                <label>Invoice</label>
                                <div class="input-group">
                                    <div class="input-group-prepend">
                                        <span class="input-group-text"><i class="fa fa-fw fa-file-invoice-dollar"></i></span>
                                    </div>
                                    <select class="form-control" name="invoice_id">
                                        <option value="0">- Invoice -</option>
                                        <?php

                                        $sql_invoices = mysqli_query($mysqli, "SELECT * FROM invoices WHERE invoice_status NOT LIKE 'Paid' AND invoice_client_id = $client_id ORDER BY invoice_number ASC");
                                        while ($row = mysqli_fetch_array($sql_invoices)) {
                                            $invoice_id = intval($row['invoice_id']);
                                            $invoice_prefix = nullable_htmlentities($row['invoice_prefix']);
                                            $invoice_number = intval($row['invoice_number']);
                                            $invoice_scope = nullable_htmlentities($row['invoice_scope']);
                                            $invoice_status = nullable_htmlentities($row['invoice_status']);
                                            $invoice_date = nullable_htmlentities($row['invoice_date']);
                                            $invoice_due = nullable_htmlentities($row['invoice_due']);
                                            $invoice_amount = floatval($row['invoice_amount']);

<<<<<<< HEAD
                                            if ($invoice_status == "Draft") {
=======
                                            if (isset($invoice_id)) {
>>>>>>> 4e5bc814
                                            ?>
                                            <option value="<?php echo $invoice_id; ?>" <?php if ($invoice_id == $_GET['invoice_id']) { 
                                                echo "selected";
                                                }?>><?php echo "$invoice_prefix$invoice_number $invoice_scope"; ?></option>
                                            <?php
                                            }
                                        }
                                        ?>
                                    </select>
                                </div>
                            </div>

                        </div>

                    </div>

                    <hr>

                    <div class="form-group">
                        <label>Item <strong class="text-danger">*</strong></label>
                        <div class="input-group">
                            <div class="input-group-prepend">
                                <span class="input-group-text"><i class="fa fa-fw fa-box"></i></span>
                            </div>
                            <input type="text" class="form-control" name="item_name" placeholder="Item" value="Support [Hourly]" required>
                        </div>
                    </div>

                    <div class="form-group">
                        <label>Item Description</label>
                        <div class="input-group">
                            <textarea class="form-control" rows="5" name="item_description">
                                <?php echo "# $contact_name - $asset_name - $ticket_date\nTicket $ticket_prefix$ticket_number\n$ticket_subject\nTT: $ticket_total_reply_time"; ?>
                            </textarea>
                        </div>
                    </div>

                    <div class="form-row">
                        <div class="col">

                            <div class="form-group">
                                <label>QTY <strong class="text-danger">*</strong></label>
                                <div class="input-group">
                                    <div class="input-group-prepend">
                                        <span class="input-group-text"><i class="fa fa-fw fa-balance-scale"></i></span>
                                    </div>
                                    <input type="text" class="form-control" inputmode="numeric" pattern="-?[0-9]*\.?[0-9]{0,2}" name="qty" value="<?php echo roundToNearest15($ticket_total_reply_time); ?>" required>
                                </div>
                            </div>

                        </div>

                        <div class="col">

                            <div class="form-group">
                                <label>Price <strong class="text-danger">*</strong></label>
                                <div class="input-group">
                                    <div class="input-group-prepend">
                                        <span class="input-group-text"><i class="fa fa-fw fa-dollar-sign"></i></span>
                                    </div>
                                    <input type="text" class="form-control" inputmode="numeric" pattern="-?[0-9]*\.?[0-9]{0,2}" name="price" value="<?php echo number_format($client_rate, 2, '.', ''); ?>" required>
                                </div>
                            </div>

                        </div>

                    </div>

                    <div class="form-group">
                        <label>Tax <strong class="text-danger">*</strong></label>
                        <div class="input-group">
                            <div class="input-group-prepend">
                                <span class="input-group-text"><i class="fa fa-fw fa-piggy-bank"></i></span>
                            </div>
                            <select class="form-control select2" name="tax_id" required>
                                <option value="0">None</option>
                                <?php

                                $taxes_sql = mysqli_query($mysqli, "SELECT * FROM taxes WHERE tax_archived_at IS NULL ORDER BY tax_name ASC");
                                while ($row = mysqli_fetch_array($taxes_sql)) {
                                    $tax_id_select = intval($row['tax_id']);
                                    $tax_name = nullable_htmlentities($row['tax_name']);
                                    $tax_percent = floatval($row['tax_percent']);
                                    ?>
                                    <option value="<?php echo $tax_id_select; ?>"><?php echo "$tax_name $tax_percent%"; ?></option>

                                    <?php
                                }
                                ?>
                            </select>

                        </div>
                    </div>

                </div>
                <div class="modal-footer bg-white">
                    <button type="submit" name="add_invoice_from_ticket" class="btn btn-primary text-bold"><i class="fa fa-check mr-2"></i>Invoice</button>
                    <button type="button" class="btn btn-light" data-dismiss="modal"><i class="fa fa-times mr-2"></i>Cancel</button>
                </div>
            </form>
        </div>
    </div>
</div><|MERGE_RESOLUTION|>--- conflicted
+++ resolved
@@ -121,11 +121,9 @@
                                             $invoice_due = nullable_htmlentities($row['invoice_due']);
                                             $invoice_amount = floatval($row['invoice_amount']);
 
-<<<<<<< HEAD
+
                                             if ($invoice_status == "Draft") {
-=======
-                                            if (isset($invoice_id)) {
->>>>>>> 4e5bc814
+
                                             ?>
                                             <option value="<?php echo $invoice_id; ?>" <?php if ($invoice_id == $_GET['invoice_id']) { 
                                                 echo "selected";
