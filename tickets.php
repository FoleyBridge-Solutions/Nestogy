--- conflicted
+++ resolved
@@ -6,7 +6,6 @@
 
 require_once "inc_all.php";
 
-<<<<<<< HEAD
 
 // Set Statuses from URL
 if (!empty($_GET['status'])) {
@@ -19,26 +18,12 @@
     $ticket_statuses = array();
 }
 
-=======
-
-// Set Statuses from URL
-if (!empty($_GET['status'])) {
-    $raw_statuses = is_array($_GET['status']) ? $_GET['status'] : array($_GET['status']);
-    $ticket_statuses = array_map(function($status) use ($mysqli) {
-        return mysqli_real_escape_string($mysqli, $status);
-    }, $raw_statuses);
-} else {
-    $ticket_statuses = array();
-}
-
 // Set Status Clause for SQL Query
 if (empty($ticket_statuses)) {
     $ticket_status_clause = "ticket_status != 'Closed'";
 } else {
     $ticket_status_clause = "ticket_status IN ('" . implode("','", $ticket_statuses) . "')";
 }
-
->>>>>>> 4060bea7
 // Ticket assignment status filter
 if (isset($_GET['assigned']) & !empty($_GET['assigned'])) {
     if ($_GET['assigned'] == 'unassigned') {
