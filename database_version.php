--- conflicted
+++ resolved
@@ -5,8 +5,4 @@
  * It is used in conjunction with database_updates.php
  */
 
-<<<<<<< HEAD
 DEFINE("LATEST_DATABASE_VERSION", "0.9.2");
-=======
-DEFINE("LATEST_DATABASE_VERSION", "0.9.1");
->>>>>>> e379587c
