--- conflicted
+++ resolved
@@ -125,7 +125,7 @@
             }
         }
 
-<<<<<<< HEAD
+
         function updateRunningTicketsCount() {
             var runningTickets = parseInt(document.getElementById('runningTicketsCount').innerText, 10);
 
@@ -137,7 +137,6 @@
 
         document.getElementById('runningTicketsCount').innerText = runningTickets.toString();
         }   
-=======
 
         // Function to check status and pause timer
         function checkStatusAndPauseTimer() {
@@ -147,7 +146,7 @@
             }
         }
 
->>>>>>> 5dfc0d0d
+
         
         document.getElementById("hours").addEventListener('change', updateTimeFromInput);
         document.getElementById("minutes").addEventListener('change', updateTimeFromInput);
