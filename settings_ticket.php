--- conflicted
+++ resolved
@@ -53,20 +53,6 @@
                     <label class="custom-control-label" for="customSwitch1">Email-to-ticket parsing (Beta) <small>(cron_ticket_email_parser.php must also be added to cron and run every few mins)</small></label>
                 </div>
 
-<<<<<<< HEAD
-      <div class="custom-control custom-switch mb-2">
-        <input type="checkbox" class="custom-control-input" name="config_ticket_email_parse" <?php if ($config_ticket_email_parse == 1) { echo "checked"; } ?> value="1" id="customSwitch1">
-        <label class="custom-control-label" for="customSwitch1">Email-to-ticket parsing (Beta) <small>(cron_ticket_email_parser.php must also be added to cron and run every few mins)</small></label>
-      </div>
-    
-      <hr>
-      
-      <button type="submit" name="edit_ticket_settings" class="btn btn-primary text-bold"><i class="fa fa-check"></i> Save</button>        
-    
-    </form>
-  </div>
-</div>
-=======
                 <div class="custom-control custom-switch mb-2">
                     <input type="checkbox" class="custom-control-input" name="config_ticket_client_general_notifications" <?php if($config_ticket_client_general_notifications == 1){ echo "checked"; } ?> value="1" id="customSwitch2">
                     <label class="custom-control-label" for="customSwitch2">Send clients general notification emails <small>(Should clients receive automatic emails when tickets are raised/closed?)</small></label>
@@ -79,6 +65,5 @@
             </form>
         </div>
     </div>
->>>>>>> 13edae48
 
 <?php include("footer.php");