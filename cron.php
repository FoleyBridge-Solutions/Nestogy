--- conflicted
+++ resolved
@@ -8,51 +8,6 @@
 
 $sql_companies = mysqli_query($mysqli,"SELECT * FROM companies, settings WHERE companies.company_id = settings.company_id");
 
-<<<<<<< HEAD
-while ($row = mysqli_fetch_array($sql_companies)) {
-  $company_id = $row['company_id'];
-  $company_name = $row['company_name'];
-  $company_phone = formatPhoneNumber($row['company_phone']);
-  $company_email = $row['company_email'];
-  $company_website = $row['company_website'];
-  $company_locale = $row['company_locale'];
-  $config_enable_cron = $row['config_enable_cron'];
-  $config_invoice_overdue_reminders = $row['config_invoice_overdue_reminders'];
-  $config_invoice_prefix = $row['config_invoice_prefix'];
-  $config_invoice_from_email = $row['config_invoice_from_email'];
-  $config_invoice_from_name = $row['config_invoice_from_name'];
-  $config_smtp_host = $row['config_smtp_host'];
-  $config_smtp_username = $row['config_smtp_username'];
-  $config_smtp_password = $row['config_smtp_password'];
-  $config_smtp_port = $row['config_smtp_port'];
-  $config_smtp_encryption = $row['config_smtp_encryption'];
-  $config_mail_from_email = $row['config_mail_from_email'];
-  $config_mail_from_name = $row['config_mail_from_name'];
-  $config_recurring_auto_send_invoice = $row['config_recurring_auto_send_invoice'];
-
-  // Tickets
-  $config_ticket_prefix = $row['config_ticket_prefix'];
-  $config_ticket_next_number = $row['config_ticket_next_number'];
-
-  // Set Currency Format
-  $currency_format = numfmt_create($company_locale, NumberFormatter::CURRENCY);
-
-  if ($config_enable_cron == 1) {
-
-    //Logging
-    mysqli_query($mysqli,"INSERT INTO logs SET log_type = 'Cron', log_action = 'Started', log_description = 'Cron started for $company_name', company_id = $company_id");
-
-    // GET NOTIFICATIONS
-
-    // DOMAINS EXPIRING
-
-    $domainAlertArray = [1,7,14,30,90,120];
-
-    foreach($domainAlertArray as $day) {
-
-      //Get Domains Expiring
-      $sql = mysqli_query($mysqli,"SELECT * FROM domains
-=======
 while($row = mysqli_fetch_array($sql_companies)){
     $company_id = $row['company_id'];
     $company_name = $row['company_name'];
@@ -98,27 +53,17 @@
 
             //Get Domains Expiring
             $sql = mysqli_query($mysqli,"SELECT * FROM domains
->>>>>>> 13edae48
         LEFT JOIN clients ON domain_client_id = client_id 
         WHERE domain_expire = CURDATE() + INTERVAL $day DAY
         AND domains.company_id = $company_id"
             );
 
-<<<<<<< HEAD
-      while ($row = mysqli_fetch_array($sql)) {
-        $domain_id = $row['domain_id'];
-        $domain_name = mysqli_real_escape_string($mysqli,$row['domain_name']);
-        $domain_expire = $row['domain_expire'];
-        $client_id = $row['client_id'];
-        $client_name = mysqli_real_escape_string($mysqli,$row['client_name']);
-=======
             while($row = mysqli_fetch_array($sql)){
                 $domain_id = $row['domain_id'];
                 $domain_name = mysqli_real_escape_string($mysqli,$row['domain_name']);
                 $domain_expire = $row['domain_expire'];
                 $client_id = $row['client_id'];
                 $client_name = mysqli_real_escape_string($mysqli,$row['client_name']);
->>>>>>> 13edae48
 
                 mysqli_query($mysqli,"INSERT INTO notifications SET notification_type = 'Domain', notification = 'Domain $domain_name for $client_name will expire in $day Days on $domain_expire', notification_timestamp = NOW(), notification_client_id = $client_id, company_id = $company_id");
 
@@ -130,11 +75,7 @@
 
         $certificateAlertArray = [1,7,14,30,90,120];
 
-<<<<<<< HEAD
-    foreach($certificateAlertArray as $day) {
-=======
         foreach($certificateAlertArray as $day){
->>>>>>> 13edae48
 
             //Get Certs Expiring
             $sql = mysqli_query($mysqli,"SELECT * FROM certificates
@@ -143,15 +84,6 @@
         AND certificates.company_id = $company_id"
             );
 
-<<<<<<< HEAD
-      while ($row = mysqli_fetch_array($sql)) {
-        $certificate_id = $row['certificate_id'];
-        $certificate_name = mysqli_real_escape_string($mysqli,$row['certificate_name']);
-        $certificate_domain = $row['certificate_domain'];
-        $certificate_expire = $row['certificate_expire'];
-        $client_id = $row['client_id'];
-        $client_name = mysqli_real_escape_string($mysqli,$row['client_name']);
-=======
             while($row = mysqli_fetch_array($sql)){
                 $certificate_id = $row['certificate_id'];
                 $certificate_name = mysqli_real_escape_string($mysqli,$row['certificate_name']);
@@ -159,7 +91,6 @@
                 $certificate_expire = $row['certificate_expire'];
                 $client_id = $row['client_id'];
                 $client_name = mysqli_real_escape_string($mysqli,$row['client_name']);
->>>>>>> 13edae48
 
                 mysqli_query($mysqli,"INSERT INTO notifications SET notification_type = 'Certificate', notification = 'Certificate $certificate_name for $client_name will expire in $day Days on $certificate_expire', notification_timestamp = NOW(), notification_client_id = $client_id, company_id = $company_id");
 
@@ -171,89 +102,13 @@
 
         $warranty_alert_array = [1,7,14,30,90,120];
 
-<<<<<<< HEAD
-    foreach($warranty_alert_array as $day) {
-=======
         foreach($warranty_alert_array as $day){
->>>>>>> 13edae48
 
             //Get Asset Warranty Expiring
             $sql = mysqli_query($mysqli,"SELECT * FROM assets 
         LEFT JOIN clients ON asset_client_id = client_id
         WHERE asset_warranty_expire = CURDATE() + INTERVAL $day DAY
         AND assets.company_id = $company_id"
-<<<<<<< HEAD
-      );
-
-      while ($row = mysqli_fetch_array($sql)) {
-        $asset_id = $row['asset_id'];
-        $asset_name = mysqli_real_escape_string($mysqli,$row['asset_name']);
-        $asset_warranty_expire = $row['asset_warranty_expire'];
-        $client_id = $row['client_id'];
-        $client_name = mysqli_real_escape_string($mysqli,$row['client_name']);
-
-        mysqli_query($mysqli,"INSERT INTO notifications SET notification_type = 'Asset', notification = 'Asset $asset_name warranty for $client_name will expire in $day Days on $asset_warranty_expire', notification_timestamp = NOW(), notification_client_id = $client_id, company_id = $company_id");
-
-      }
-
-    }
-
-    // Scheduled tickets
-
-    // Get date for search
-    $today = new DateTime();
-    $today_text = $today->format('Y-m-d');
-
-    // Get scheduled tickets for today
-    $sql_scheduled_tickets = mysqli_query($mysqli, "SELECT * FROM scheduled_tickets WHERE scheduled_ticket_next_run = '$today_text'");
-
-    if (mysqli_num_rows($sql_scheduled_tickets) > 0) {
-      while ($row = mysqli_fetch_array($sql_scheduled_tickets)) {
-        $schedule_id = $row['scheduled_ticket_id'];
-        $subject = mysqli_real_escape_string($mysqli,$row['scheduled_ticket_subject']);
-        $details = mysqli_real_escape_string($mysqli,$row['scheduled_ticket_details']);
-        $priority = $row['scheduled_ticket_priority'];
-        $frequency = strtolower($row['scheduled_ticket_frequency']);
-        $created_id = $row['scheduled_ticket_created_by'];
-        $client_id = $row['scheduled_ticket_client_id'];
-        $contact_id = $row['scheduled_ticket_contact_id'];
-        $asset_id = $row['scheduled_ticket_asset_id'];
-        $company_id = $row['company_id'];
-
-        //Get the next Ticket Number and add 1 for the new ticket number
-        $ticket_number = $config_ticket_next_number;
-        $new_config_ticket_next_number = $config_ticket_next_number + 1;
-        mysqli_query($mysqli,"UPDATE settings SET config_ticket_next_number = $new_config_ticket_next_number WHERE company_id = '$company_id'");
-
-        // Raise the ticket
-        mysqli_query($mysqli,"INSERT INTO tickets SET ticket_prefix = '$config_ticket_prefix', ticket_number = $ticket_number, ticket_subject = '$subject', ticket_details = '$details', ticket_priority = '$priority', ticket_status = 'Open', ticket_created_at = NOW(), ticket_created_by = $created_id, ticket_contact_id = $contact_id, ticket_client_id = $client_id, ticket_asset_id = $asset_id, company_id = $company_id");
-
-        // Logging
-        mysqli_query($mysqli,"INSERT INTO logs SET log_type = 'Ticket', log_action = 'Create', log_description = 'System created scheduled $frequency ticket - $subject', log_created_at = NOW(), log_client_id = $client_id, company_id = $company_id, log_user_id = $created_id");
-
-        // Set the next run date
-        if ($frequency == "weekly") {
-          // Note: We seemingly have to initialize a new datetime for each loop to avoid stacking the dates
-          $now = new DateTime();
-          $next_run = date_add($now, date_interval_create_from_date_string('1 week'));
-        }
-        elseif ($frequency == "monthly") {
-          $now = new DateTime();
-          $next_run = date_add($now, date_interval_create_from_date_string('1 month'));
-        }
-        elseif ($frequency == "quarterly") {
-          $now = new DateTime();
-          $next_run = date_add($now, date_interval_create_from_date_string('3 months'));
-        }
-        elseif ($frequency == "biannually") {
-          $now = new DateTime();
-          $next_run = date_add($now, date_interval_create_from_date_string('6 months'));
-        }
-        elseif ($frequency == "annually") {
-          $now = new DateTime();
-          $next_run = date_add($now, date_interval_create_from_date_string('12 months'));
-        }
-=======
             );
 
             while($row = mysqli_fetch_array($sql)){
@@ -262,7 +117,6 @@
                 $asset_warranty_expire = $row['asset_warranty_expire'];
                 $client_id = $row['client_id'];
                 $client_name = mysqli_real_escape_string($mysqli,$row['client_name']);
->>>>>>> 13edae48
 
                 mysqli_query($mysqli,"INSERT INTO notifications SET notification_type = 'Asset', notification = 'Asset $asset_name warranty for $client_name will expire in $day Days on $asset_warranty_expire', notification_timestamp = NOW(), notification_client_id = $client_id, company_id = $company_id");
 
@@ -387,11 +241,7 @@
         //$invoiceAlertArray = [$config_invoice_overdue_reminders];
         $invoiceAlertArray = [30,60,90,120,150,180,210,240,270,300,330,360,390,420,450,480,510,540,570,590,620];
 
-<<<<<<< HEAD
-    foreach($invoiceAlertArray as $day) {
-=======
         foreach($invoiceAlertArray as $day){
->>>>>>> 13edae48
 
             $sql = mysqli_query($mysqli,"SELECT * FROM invoices
         LEFT JOIN clients ON invoice_client_id = client_id
@@ -402,29 +252,6 @@
         AND DATE_ADD(invoice_due, INTERVAL $day DAY) = CURDATE()
         AND invoices.company_id = $company_id
         ORDER BY invoice_number DESC"
-<<<<<<< HEAD
-      );
-
-      while ($row = mysqli_fetch_array($sql)) {
-        $invoice_id = $row['invoice_id'];
-        $invoice_prefix = $row['invoice_prefix'];
-        $invoice_number = $row['invoice_number'];
-        $invoice_status = $row['invoice_status'];
-        $invoice_date = $row['invoice_date'];
-        $invoice_due = $row['invoice_due'];
-        $invoice_url_key = $row['invoice_url_key'];
-        $invoice_amount = $row['invoice_amount'];
-        $invoice_currency_code = $row['invoice_currency_code'];
-        $client_id = $row['client_id'];
-        $client_name = mysqli_real_escape_string($mysqli,$row['client_name']);
-        $contact_name = $row['contact_name'];
-        $contact_email = $row['contact_email'];
-
-        mysqli_query($mysqli,"INSERT INTO notifications SET notification_type = 'Invoice Overdue', notification = 'Invoice $invoice_prefix$invoice_number for $client_name in the amount of $invoice_amount is overdue by $day days', notification_timestamp = NOW(), notification_client_id = $client_id, company_id = $company_id");
-
-        $subject = "Overdue Invoice $invoice_prefix$invoice_number";
-        $body    = "Hello $contact_name,<br><br>According to our records, we have not received payment for invoice $invoice_prefix$invoice_number. Please submit your payment as soon as possible. If you have any questions please contact us at $company_phone.
-=======
             );
 
             while($row = mysqli_fetch_array($sql)){
@@ -446,7 +273,6 @@
 
                 $subject = "Overdue Invoice $invoice_prefix$invoice_number";
                 $body    = "Hello $contact_name,<br><br>According to our records, we have not received payment for invoice $invoice_prefix$invoice_number. Please submit your payment as soon as possible. If you have any questions please contact us at $company_phone.
->>>>>>> 13edae48
             <br><br>
             Please view the details of the invoice below.<br><br>Invoice: $invoice_prefix$invoice_number<br>Issue Date: $invoice_date<br>Total: " . numfmt_format_currency($currency_format, $invoice_amount, $invoice_currency_code) . "<br>Due Date: $invoice_due<br><br><br>To view your invoice click <a href='https://$config_base_url/guest_view_invoice.php?invoice_id=$invoice_id&url_key=$invoice_url_key'>here</a><br><br><br>~<br>$company_name<br>Billing Department<br>$config_invoice_from_email<br>$company_phone";
 
@@ -468,31 +294,11 @@
 
         }
 
-<<<<<<< HEAD
-    //Send Recurring Invoices that match today's date and are active
-=======
         //Send Recurring Invoices that match todays date and are active
->>>>>>> 13edae48
 
         //Loop through all recurring that match today's date and is active
         $sql_recurring = mysqli_query($mysqli,"SELECT * FROM recurring LEFT JOIN clients ON client_id = recurring_client_id WHERE recurring_next_date = CURDATE() AND recurring_status = 1 AND recurring.company_id = $company_id");
 
-<<<<<<< HEAD
-    while ($row = mysqli_fetch_array($sql_recurring)) {
-      $recurring_id = $row['recurring_id'];
-      $recurring_scope = $row['recurring_scope'];
-      $recurring_frequency = $row['recurring_frequency'];
-      $recurring_status = $row['recurring_status'];
-      $recurring_last_sent = $row['recurring_last_sent'];
-      $recurring_next_date = $row['recurring_next_date'];
-      $recurring_amount = $row['recurring_amount'];
-      $recurring_currency_code = $row['recurring_currency_code'];
-      $recurring_note = mysqli_real_escape_string($mysqli,$row['recurring_note']); //Escape SQL
-      $category_id = $row['recurring_category_id'];
-      $client_id = $row['recurring_client_id'];
-      $client_name = mysqli_real_escape_string($mysqli,$row['client_name']); //Escape SQL just in case a name is like Safran's etc
-      $client_net_terms = $row['client_net_terms'];
-=======
         while($row = mysqli_fetch_array($sql_recurring)){
             $recurring_id = $row['recurring_id'];
             $recurring_scope = $row['recurring_scope'];
@@ -507,7 +313,6 @@
             $client_id = $row['recurring_client_id'];
             $client_name = mysqli_real_escape_string($mysqli,$row['client_name']); //Escape SQL just in case a name is like Safran's etc
             $client_net_terms = $row['client_net_terms'];
->>>>>>> 13edae48
 
 
             //Get the last Invoice Number and add 1 for the new invoice number
@@ -529,18 +334,6 @@
             //Copy Items from original recurring invoice to new invoice
             $sql_invoice_items = mysqli_query($mysqli,"SELECT * FROM invoice_items WHERE item_recurring_id = $recurring_id ORDER BY item_id ASC");
 
-<<<<<<< HEAD
-      while ($row = mysqli_fetch_array($sql_invoice_items)) {
-        $item_id = $row['item_id'];
-        $item_name = mysqli_real_escape_string($mysqli,$row['item_name']); //SQL Escape in case of ,
-        $item_description = mysqli_real_escape_string($mysqli,$row['item_description']); //SQL Escape in case of ,
-        $item_quantity = $row['item_quantity'];
-        $item_price = $row['item_price'];
-        $item_subtotal = $row['item_subtotal'];
-        $item_tax = $row['item_tax'];
-        $item_total = $row['item_total'];
-        $tax_id = $row['item_tax_id'];
-=======
             while($row = mysqli_fetch_array($sql_invoice_items)){
                 $item_id = $row['item_id'];
                 $item_name = mysqli_real_escape_string($mysqli,$row['item_name']); //SQL Escape incase of ,
@@ -551,7 +344,6 @@
                 $item_tax = $row['item_tax'];
                 $item_total = $row['item_total'];
                 $tax_id = $row['item_tax_id'];
->>>>>>> 13edae48
 
                 //Insert Items into New Invoice
                 mysqli_query($mysqli,"INSERT INTO invoice_items SET item_name = '$item_name', item_description = '$item_description', item_quantity = '$item_quantity', item_price = '$item_price', item_subtotal = '$item_subtotal', item_tax = '$item_tax', item_total = '$item_total', item_created_at = NOW(), item_tax_id = $tax_id, item_invoice_id = $new_invoice_id, company_id = $company_id");
@@ -566,13 +358,8 @@
 
             mysqli_query($mysqli,"UPDATE recurring SET recurring_last_sent = CURDATE(), recurring_next_date = DATE_ADD(CURDATE(), INTERVAL 1 $recurring_frequency), recurring_updated_at = NOW() WHERE recurring_id = $recurring_id");
 
-<<<<<<< HEAD
-      if ($config_recurring_auto_send_invoice == 1) {
-        $sql = mysqli_query($mysqli,"SELECT * FROM invoices
-=======
             if($config_recurring_auto_send_invoice == 1){
                 $sql = mysqli_query($mysqli,"SELECT * FROM invoices
->>>>>>> 13edae48
           LEFT JOIN clients ON invoice_client_id = client_id
           LEFT JOIN contacts ON contact_id = primary_contact
           WHERE invoice_id = $new_invoice_id
