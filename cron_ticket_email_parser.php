--- conflicted
+++ resolved
@@ -62,17 +62,10 @@
     // Loop through each email
     foreach($emails as $email) {
 
-<<<<<<< HEAD
-    // Get message details
-    $metadata = imap_fetch_overview($imap, $email); // Date, Subject, Size
-    $header = imap_headerinfo($imap, $email); // To get the From as an email, not a contact name
-    $message = imap_fetchbody($imap, $email, 1); // Body
-=======
         // Get message details
         $metadata = imap_fetch_overview($imap, $email,0); // Date, Subject, Size
         $header = imap_headerinfo($imap, $email); // To get the From as an email, not a contact name
         $message = imap_fetchbody($imap, $email, 1); // Body
->>>>>>> 13edae48
 
         $from = trim(mysqli_real_escape_string($mysqli, htmlentities(strip_tags($header->from[0]->mailbox . "@" . $header->from[0]->host))));
         $subject = trim(mysqli_real_escape_string($mysqli, htmlentities(strip_tags($metadata[0]->subject))));
