<?php

/*
 * ITFlow - GET/POST request handler for invoices & payments
 */

if (isset($_POST['add_invoice'])) {

    require_once('post/invoice_model.php');

    $client = intval($_POST['client']);

    //Get Net Terms
    $sql = mysqli_query($mysqli,"SELECT client_net_terms FROM clients WHERE client_id = $client");
    $row = mysqli_fetch_array($sql);
    $client_net_terms = intval($row['client_net_terms']);

    //Get the last Invoice Number and add 1 for the new invoice number
    $invoice_number = $config_invoice_next_number;
    $new_config_invoice_next_number = $config_invoice_next_number + 1;
    mysqli_query($mysqli,"UPDATE settings SET config_invoice_next_number = $new_config_invoice_next_number WHERE company_id = 1");

    //Generate a unique URL key for clients to access
    $url_key = randomString(156);

    mysqli_query($mysqli,"INSERT INTO invoices SET invoice_prefix = '$config_invoice_prefix', invoice_number = $invoice_number, invoice_scope = '$scope', invoice_date = '$date', invoice_due = DATE_ADD('$date', INTERVAL $client_net_terms day), invoice_currency_code = '$session_company_currency', invoice_category_id = $category, invoice_status = 'Draft', invoice_url_key = '$url_key', invoice_client_id = $client");
    $invoice_id = mysqli_insert_id($mysqli);

    mysqli_query($mysqli,"INSERT INTO history SET history_status = 'Draft', history_description = 'INVOICE added!', history_invoice_id = $invoice_id");

    //Logging
    mysqli_query($mysqli,"INSERT INTO logs SET log_type = 'Invoice', log_action = 'Create', log_description = '$config_invoice_prefix$invoice_number', log_ip = '$session_ip', log_user_agent = '$session_user_agent', log_user_id = $session_user_id");

    $_SESSION['alert_message'] = "Invoice added";

    header("Location: invoice.php?invoice_id=$invoice_id");
}

if (isset($_POST['edit_invoice'])) {

    require_once('post/invoice_model.php');

    $invoice_id = intval($_POST['invoice_id']);
    $due = sanitizeInput($_POST['due']);

    mysqli_query($mysqli,"UPDATE invoices SET invoice_scope = '$scope', invoice_date = '$date', invoice_due = '$due', invoice_category_id = $category WHERE invoice_id = $invoice_id");

    //Logging
    mysqli_query($mysqli,"INSERT INTO logs SET log_type = 'Invoice', log_action = 'Modify', log_description = '$invoice_id', log_ip = '$session_ip', log_user_agent = '$session_user_agent', log_user_id = $session_user_id");

    $_SESSION['alert_message'] = "Invoice modified";

    header("Location: " . $_SERVER["HTTP_REFERER"]);

}

if (isset($_POST['add_invoice_copy'])) {

    $invoice_id = intval($_POST['invoice_id']);
    $date = sanitizeInput($_POST['date']);

    //Get Net Terms
    $sql = mysqli_query($mysqli,"SELECT client_net_terms FROM clients, invoices WHERE client_id = invoice_client_id AND invoice_id = $invoice_id");
    $row = mysqli_fetch_array($sql);
    $client_net_terms = intval($row['client_net_terms']);

    $invoice_number = $config_invoice_next_number;
    $new_config_invoice_next_number = $config_invoice_next_number + 1;
    mysqli_query($mysqli,"UPDATE settings SET config_invoice_next_number = $new_config_invoice_next_number WHERE company_id = 1");

    $sql = mysqli_query($mysqli,"SELECT * FROM invoices WHERE invoice_id = $invoice_id");
    $row = mysqli_fetch_array($sql);
    $invoice_scope = sanitizeInput($row['invoice_scope']);
    $invoice_amount = floatval($row['invoice_amount']);
    $invoice_currency_code = sanitizeInput($row['invoice_currency_code']);
    $invoice_note = sanitizeInput($row['invoice_note']);
    $client_id = intval($row['invoice_client_id']);
    $category_id = intval($row['invoice_category_id']);

    //Generate a unique URL key for clients to access
    $url_key = randomString(156);

    mysqli_query($mysqli,"INSERT INTO invoices SET invoice_prefix = '$config_invoice_prefix', invoice_number = $invoice_number, invoice_scope = '$invoice_scope', invoice_date = '$date', invoice_due = DATE_ADD('$date', INTERVAL $client_net_terms day), invoice_category_id = $category_id, invoice_status = 'Draft', invoice_amount = $invoice_amount, invoice_currency_code = '$invoice_currency_code', invoice_note = '$invoice_note', invoice_url_key = '$url_key', invoice_client_id = $client_id") or die(mysql_error());

    $new_invoice_id = mysqli_insert_id($mysqli);

    mysqli_query($mysqli,"INSERT INTO history SET history_status = 'Draft', history_description = 'Copied INVOICE!', history_invoice_id = $new_invoice_id");

    $sql_items = mysqli_query($mysqli,"SELECT * FROM invoice_items WHERE item_invoice_id = $invoice_id");
    while($row = mysqli_fetch_array($sql_items)) {
        $item_id = intval($row['item_id']);
        $item_name = sanitizeInput($row['item_name']);
        $item_description = sanitizeInput($row['item_description']);
        $item_quantity = floatval($row['item_quantity']);
        $item_price = floatval($row['item_price']);
        $item_subtotal = floatval($row['item_subtotal']);
        $item_tax = floatval($row['item_tax']);
        $item_total = floatval($row['item_total']);
        $tax_id = intval($row['item_tax_id']);

        mysqli_query($mysqli,"INSERT INTO invoice_items SET item_name = '$item_name', item_description = '$item_description', item_quantity = $item_quantity, item_price = $item_price, item_subtotal = $item_subtotal, item_tax = $item_tax, item_total = $item_total, item_tax_id = $tax_id, item_invoice_id = $new_invoice_id");
    }

    //Logging
    mysqli_query($mysqli,"INSERT INTO logs SET log_type = 'Invoice', log_action = 'Create', log_description = 'Copied Invoice', log_ip = '$session_ip', log_user_agent = '$session_user_agent', log_user_id = $session_user_id");

    $_SESSION['alert_message'] = "Invoice copied";

    header("Location: invoice.php?invoice_id=$new_invoice_id");

}
if (isset($_POST['add_invoice_recurring'])) {

    $invoice_id = intval($_POST['invoice_id']);
    $recurring_frequency = sanitizeInput($_POST['frequency']);

    $sql = mysqli_query($mysqli,"SELECT * FROM invoices WHERE invoice_id = $invoice_id");
    $row = mysqli_fetch_array($sql);
    $invoice_date = sanitizeInput($row['invoice_date']);
    $invoice_amount = floatval($row['invoice_amount']);
    $invoice_currency_code = sanitizeInput($row['invoice_currency_code']);
    $invoice_scope = sanitizeInput($row['invoice_scope']);
    $invoice_note = sanitizeInput($row['invoice_note']); //SQL Escape in case notes have , them
    $client_id = intval($row['invoice_client_id']);
    $category_id = intval($row['invoice_category_id']);

    //Get the last Recurring Number and add 1 for the new Recurring number
    $recurring_number = $config_recurring_next_number;
    $new_config_recurring_next_number = $config_recurring_next_number + 1;
    mysqli_query($mysqli,"UPDATE settings SET config_recurring_next_number = $new_config_recurring_next_number WHERE company_id = 1");

    mysqli_query($mysqli,"INSERT INTO recurring SET recurring_prefix = '$config_recurring_prefix', recurring_number = $recurring_number, recurring_scope = '$invoice_scope', recurring_frequency = '$recurring_frequency', recurring_next_date = DATE_ADD('$invoice_date', INTERVAL 1 $recurring_frequency), recurring_status = 1, recurring_amount = $invoice_amount, recurring_currency_code = '$invoice_currency_code', recurring_note = '$invoice_note', recurring_category_id = $category_id, recurring_client_id = $client_id");

    $recurring_id = mysqli_insert_id($mysqli);

    mysqli_query($mysqli,"INSERT INTO history SET history_status = 'Draft', history_description = 'Recurring Created from INVOICE!', history_recurring_id = $recurring_id");

    $sql_items = mysqli_query($mysqli,"SELECT * FROM invoice_items WHERE item_invoice_id = $invoice_id");
    while($row = mysqli_fetch_array($sql_items)) {
        $item_id = intval($row['item_id']);
        $item_name = sanitizeInput($row['item_name']);
        $item_description = sanitizeInput($row['item_description']);
        $item_quantity = floatval($row['item_quantity']);
        $item_price = floatval($row['item_price']);
        $item_subtotal = floatval($row['item_subtotal']);
        $item_tax = floatval($row['item_tax']);
        $item_total = floatval($row['item_total']);
        $tax_id = intval($row['item_tax_id']);

        mysqli_query($mysqli,"INSERT INTO invoice_items SET item_name = '$item_name', item_description = '$item_description', item_quantity = $item_quantity, item_price = $item_price, item_subtotal = $item_subtotal, item_tax = $item_tax, item_total = $item_total, item_tax_id = $tax_id, item_recurring_id = $recurring_id");
    }

    //Logging
    mysqli_query($mysqli,"INSERT INTO logs SET log_type = 'Invoice', log_action = 'Create', log_description = 'From recurring invoice', log_ip = '$session_ip', log_user_agent = '$session_user_agent', log_user_id = $session_user_id");

    $_SESSION['alert_message'] = "Created recurring Invoice from this Invoice";

    header("Location: recurring_invoice.php?recurring_id=$recurring_id");

}



if (isset($_POST['add_recurring'])) {

    $client = intval($_POST['client']);
    $frequency = sanitizeInput($_POST['frequency']);
    $start_date = sanitizeInput($_POST['start_date']);
    $category = intval($_POST['category']);
    $scope = sanitizeInput($_POST['scope']);

    //Get the last Recurring Number and add 1 for the new Recurring number
    $recurring_number = $config_recurring_next_number;
    $new_config_recurring_next_number = $config_recurring_next_number + 1;
    mysqli_query($mysqli,"UPDATE settings SET config_recurring_next_number = $new_config_recurring_next_number WHERE company_id = 1");

    mysqli_query($mysqli,"INSERT INTO recurring SET recurring_prefix = '$config_recurring_prefix', recurring_number = $recurring_number, recurring_scope = '$scope', recurring_frequency = '$frequency', recurring_next_date = '$start_date', recurring_category_id = $category, recurring_status = 1, recurring_currency_code = '$session_company_currency', recurring_client_id = $client");

    $recurring_id = mysqli_insert_id($mysqli);

    mysqli_query($mysqli,"INSERT INTO history SET history_status = 'Active', history_description = 'Recurring Invoice created!', history_recurring_id = $recurring_id");

    //Logging
    mysqli_query($mysqli,"INSERT INTO logs SET log_type = 'Recurring', log_action = 'Create', log_description = '$start_date - $category', log_ip = '$session_ip', log_user_agent = '$session_user_agent', log_user_id = $session_user_id");

    $_SESSION['alert_message'] = "Recurring Invoice added";

    header("Location: recurring_invoice.php?recurring_id=$recurring_id");

}

if (isset($_POST['edit_recurring'])) {

    $recurring_id = intval($_POST['recurring_id']);
    $frequency = sanitizeInput($_POST['frequency']);
    $next_date = sanitizeInput($_POST['next_date']);
    $category = intval($_POST['category']);
    $scope = sanitizeInput($_POST['scope']);
    $status = intval($_POST['status']);

    mysqli_query($mysqli,"UPDATE recurring SET recurring_scope = '$scope', recurring_frequency = '$frequency', recurring_next_date = '$next_date', recurring_category_id = $category, recurring_status = $status WHERE recurring_id = $recurring_id");

    mysqli_query($mysqli,"INSERT INTO history SET history_status = '$status', history_description = 'Recurring modified', history_recurring_id = $recurring_id");

    //Logging
    mysqli_query($mysqli,"INSERT INTO logs SET log_type = 'Recurring', log_action = 'Modify', log_description = '$recurring_id', log_ip = '$session_ip', log_user_agent = '$session_user_agent', log_user_id = $session_user_id");

    $_SESSION['alert_message'] = "Recurring Invoice modified";

    header("Location: " . $_SERVER["HTTP_REFERER"]);

}

if (isset($_GET['delete_recurring'])) {
    $recurring_id = intval($_GET['delete_recurring']);

    mysqli_query($mysqli,"DELETE FROM recurring WHERE recurring_id = $recurring_id");

    //Delete Items Associated with the Recurring
    $sql = mysqli_query($mysqli,"SELECT * FROM invoice_items WHERE item_recurring_id = $recurring_id");
    while($row = mysqli_fetch_array($sql)) {
        $item_id = intval($row['item_id']);
        mysqli_query($mysqli,"DELETE FROM invoice_items WHERE item_id = $item_id");
    }

    //Delete History Associated with the Invoice
    $sql = mysqli_query($mysqli,"SELECT * FROM history WHERE history_recurring_id = $recurring_id");
    while($row = mysqli_fetch_array($sql)) {
        $history_id = intval($row['history_id']);
        mysqli_query($mysqli,"DELETE FROM history WHERE history_id = $history_id");
    }

    //Logging
    mysqli_query($mysqli,"INSERT INTO logs SET log_type = 'Recurring', log_action = 'Delete', log_description = '$recurring_id', log_ip = '$session_ip', log_user_agent = '$session_user_agent', log_user_id = $session_user_id");

    $_SESSION['alert_message'] = "Recurring Invoice deleted";

    header("Location: " . $_SERVER["HTTP_REFERER"]);

}

if (isset($_POST['add_recurring_item'])) {

    $recurring_id = intval($_POST['recurring_id']);
    $name = sanitizeInput($_POST['name']);
    $description = sanitizeInput($_POST['description']);
    $qty = floatval($_POST['qty']);
    $price = floatval($_POST['price']);
    $tax_id = intval($_POST['tax_id']);
    $item_order = intval($_POST['item_order']);

    $subtotal = $price * $qty;

    if ($tax_id > 0) {
        $sql = mysqli_query($mysqli,"SELECT * FROM taxes WHERE tax_id = $tax_id");
        $row = mysqli_fetch_array($sql);
        $tax_percent = floatval($row['tax_percent']);
        $tax_amount = $subtotal * $tax_percent / 100;
    } else {
        $tax_amount = 0;
    }

    $total = $subtotal + $tax_amount;

    mysqli_query($mysqli,"INSERT INTO invoice_items SET item_name = '$name', item_description = '$description', item_quantity = $qty, item_price = $price, item_subtotal = $subtotal, item_tax = $tax_amount, item_total = $total, item_tax_id = $tax_id, item_order = $item_order, item_recurring_id = $recurring_id");

    //Update Recurring Balances

    $sql = mysqli_query($mysqli,"SELECT * FROM recurring WHERE recurring_id = $recurring_id");
    $row = mysqli_fetch_array($sql);

    $new_recurring_amount = floatval($row['recurring_amount']) + $total;

    mysqli_query($mysqli,"UPDATE recurring SET recurring_amount = $new_recurring_amount WHERE recurring_id = $recurring_id");

    $_SESSION['alert_message'] = "Recurring Invoice Updated";

    header("Location: " . $_SERVER["HTTP_REFERER"]);

}

if (isset($_POST['recurring_note'])) {

    $recurring_id = intval($_POST['recurring_id']);
    $note = sanitizeInput($_POST['note']);

    mysqli_query($mysqli,"UPDATE recurring SET recurring_note = '$note' WHERE recurring_id = $recurring_id");

    $_SESSION['alert_message'] = "Notes added";

    header("Location: " . $_SERVER["HTTP_REFERER"]);

}

if (isset($_GET['delete_recurring_item'])) {
    $item_id = intval($_GET['delete_recurring_item']);

    $sql = mysqli_query($mysqli,"SELECT * FROM invoice_items WHERE item_id = $item_id");
    $row = mysqli_fetch_array($sql);
    $recurring_id = intval($row['item_recurring_id']);
    $item_subtotal = floatval($row['item_subtotal']);
    $item_tax = floatval($row['item_tax']);
    $item_total = floatval($row['item_total']);

    $sql = mysqli_query($mysqli,"SELECT * FROM recurring WHERE recurring_id = $recurring_id");
    $row = mysqli_fetch_array($sql);

    $new_recurring_amount = floatval($row['recurring_amount']) - $item_total;

    mysqli_query($mysqli,"UPDATE recurring SET recurring_amount = $new_recurring_amount WHERE recurring_id = $recurring_id");

    mysqli_query($mysqli,"DELETE FROM invoice_items WHERE item_id = $item_id");

    //Logging
    mysqli_query($mysqli,"INSERT INTO logs SET log_type = 'Recurring Item', log_action = 'Delete', log_description = 'Item ID $item_id from Recurring ID $recurring_id', log_ip = '$session_ip', log_user_agent = '$session_user_agent', log_user_id = $session_user_id");

    $_SESSION['alert_message'] = "Item deleted";

    header("Location: " . $_SERVER["HTTP_REFERER"]);

}

if (isset($_GET['mark_invoice_sent'])) {

    $invoice_id = intval($_GET['mark_invoice_sent']);

    mysqli_query($mysqli,"UPDATE invoices SET invoice_status = 'Sent' WHERE invoice_id = $invoice_id");

    mysqli_query($mysqli,"INSERT INTO history SET history_status = 'Sent', history_description = 'INVOICE marked sent', history_invoice_id = $invoice_id");

    //Logging
    mysqli_query($mysqli,"INSERT INTO logs SET log_type = 'Invoice', log_action = 'Update', log_description = '$invoice_id marked sent', log_ip = '$session_ip', log_user_agent = '$session_user_agent', log_user_id = $session_user_id");

    $_SESSION['alert_message'] = "Invoice marked sent";

    header("Location: " . $_SERVER["HTTP_REFERER"]);

}

if (isset($_GET['cancel_invoice'])) {

    $invoice_id = intval($_GET['cancel_invoice']);

    mysqli_query($mysqli,"UPDATE invoices SET invoice_status = 'Cancelled' WHERE invoice_id = $invoice_id");

    mysqli_query($mysqli,"INSERT INTO history SET history_status = 'Cancelled', history_description = 'INVOICE cancelled!', history_invoice_id = $invoice_id");

    //Logging
    mysqli_query($mysqli,"INSERT INTO logs SET log_type = 'Invoice', log_action = 'Modify', log_description = 'Cancelled', log_ip = '$session_ip', log_user_agent = '$session_user_agent', log_user_id = $session_user_id");

    $_SESSION['alert_message'] = "Invoice cancelled";

    header("Location: " . $_SERVER["HTTP_REFERER"]);

}

if (isset($_GET['delete_invoice'])) {
    $invoice_id = intval($_GET['delete_invoice']);

    mysqli_query($mysqli,"DELETE FROM invoices WHERE invoice_id = $invoice_id");

    //Delete Items Associated with the Invoice
    $sql = mysqli_query($mysqli,"SELECT * FROM invoice_items WHERE item_invoice_id = $invoice_id");
    while($row = mysqli_fetch_array($sql)) {
        $item_id = intval($row['item_id']);
        mysqli_query($mysqli,"DELETE FROM invoice_items WHERE item_id = $item_id");
    }

    //Delete History Associated with the Invoice
    $sql = mysqli_query($mysqli,"SELECT * FROM history WHERE history_invoice_id = $invoice_id");
    while($row = mysqli_fetch_array($sql)) {
        $history_id = intval($row['history_id']);
        mysqli_query($mysqli,"DELETE FROM history WHERE history_id = $history_id");
    }

    //Delete Payments Associated with the Invoice
    $sql = mysqli_query($mysqli,"SELECT * FROM payments WHERE payment_invoice_id = $invoice_id");
    while($row = mysqli_fetch_array($sql)) {
        $payment_id = intval($row['payment_id']);
        mysqli_query($mysqli,"DELETE FROM payments WHERE payment_id = $payment_id");
    }

    //Logging
    mysqli_query($mysqli,"INSERT INTO logs SET log_type = 'Invoice', log_action = 'Delete', log_description = '$invoice_id', log_ip = '$session_ip', log_user_agent = '$session_user_agent', log_user_id = $session_user_id");

    $_SESSION['alert_message'] = "Invoice deleted";

    header("Location: " . $_SERVER["HTTP_REFERER"]);

}

if (isset($_POST['add_invoice_item'])) {

    $invoice_id = intval($_POST['invoice_id']);
    $name = sanitizeInput($_POST['name']);
    $description = sanitizeInput($_POST['description']);
    $qty = floatval($_POST['qty']);
    $price = floatval($_POST['price']);
    $tax_id = intval($_POST['tax_id']);
    $item_order = intval($_POST['item_order']);

    $subtotal = $price * $qty;

    if ($tax_id > 0) {
        $sql = mysqli_query($mysqli,"SELECT * FROM taxes WHERE tax_id = $tax_id");
        $row = mysqli_fetch_array($sql);
        $tax_percent = floatval($row['tax_percent']);
        $tax_amount = $subtotal * $tax_percent / 100;
    } else {
        $tax_amount = 0;
    }

    $total = $subtotal + $tax_amount;

    mysqli_query($mysqli,"INSERT INTO invoice_items SET item_name = '$name', item_description = '$description', item_quantity = $qty, item_price = $price, item_subtotal = $subtotal, item_tax = $tax_amount, item_total = $total, item_order = $item_order, item_tax_id = $tax_id, item_invoice_id = $invoice_id");

    //Update Invoice Balances

    $sql = mysqli_query($mysqli,"SELECT * FROM invoices WHERE invoice_id = $invoice_id");
    $row = mysqli_fetch_array($sql);

    $new_invoice_amount = floatval($row['invoice_amount']) + $total;

    mysqli_query($mysqli,"UPDATE invoices SET invoice_amount = $new_invoice_amount WHERE invoice_id = $invoice_id");

    $_SESSION['alert_message'] = "Item added";


    header("Location: " . $_SERVER["HTTP_REFERER"]);

}

if (isset($_POST['invoice_note'])) {

    $invoice_id = intval($_POST['invoice_id']);
    $note = sanitizeInput($_POST['note']);

    mysqli_query($mysqli,"UPDATE invoices SET invoice_note = '$note' WHERE invoice_id = $invoice_id");

    $_SESSION['alert_message'] = "Notes added";

    header("Location: " . $_SERVER["HTTP_REFERER"]);

}

if (isset($_POST['edit_item'])) {

    $invoice_id = intval($_POST['invoice_id']);
    $quote_id = intval($_POST['quote_id']);
    $recurring_id = intval($_POST['recurring_id']);
    $item_id = intval($_POST['item_id']);
    $name = sanitizeInput($_POST['name']);
    $description = sanitizeInput($_POST['description']);
    $qty = floatval($_POST['qty']);
    $price = floatval($_POST['price']);
    $tax_id = intval($_POST['tax_id']);

    $subtotal = $price * $qty;

    if ($tax_id > 0) {
        $sql = mysqli_query($mysqli,"SELECT * FROM taxes WHERE tax_id = $tax_id");
        $row = mysqli_fetch_array($sql);
        $tax_percent = floatval($row['tax_percent']);
        $tax_amount = $subtotal * $tax_percent / 100;
    } else {
        $tax_amount = 0;
    }

    $total = $subtotal + $tax_amount;

    mysqli_query($mysqli,"UPDATE invoice_items SET item_name = '$name', item_description = '$description', item_quantity = $qty, item_price = $price, item_subtotal = $subtotal, item_tax = $tax_amount, item_total = $total, item_tax_id = $tax_id WHERE item_id = $item_id");

    if ($invoice_id > 0) {
        //Update Invoice Balances by tallying up invoice items
        $sql_invoice_total = mysqli_query($mysqli,"SELECT SUM(item_total) AS invoice_total FROM invoice_items WHERE item_invoice_id = $invoice_id");
        $row = mysqli_fetch_array($sql_invoice_total);
        $new_invoice_amount = floatval($row['invoice_total']);

        mysqli_query($mysqli,"UPDATE invoices SET invoice_amount = $new_invoice_amount WHERE invoice_id = $invoice_id");

    }elseif ($quote_id > 0) {
        //Update Quote Balances by tallying up items
        $sql_quote_total = mysqli_query($mysqli,"SELECT SUM(item_total) AS quote_total FROM invoice_items WHERE item_quote_id = $quote_id");
        $row = mysqli_fetch_array($sql_quote_total);
        $new_quote_amount = floatval($row['quote_total']);

        mysqli_query($mysqli,"UPDATE quotes SET quote_amount = $new_quote_amount WHERE quote_id = $quote_id");

    } else {
        //Update Invoice Balances by tallying up invoice items

        $sql_recurring_total = mysqli_query($mysqli,"SELECT SUM(item_total) AS recurring_total FROM invoice_items WHERE item_recurring_id = $recurring_id");
        $row = mysqli_fetch_array($sql_recurring_total);
        $new_recurring_amount = floatval($row['recurring_total']);

        mysqli_query($mysqli,"UPDATE recurring SET recurring_amount = $new_recurring_amount WHERE recurring_id = $recurring_id");

    }

    $_SESSION['alert_message'] = "Item updated";

    header("Location: " . $_SERVER["HTTP_REFERER"]);

}

if (isset($_GET['delete_invoice_item'])) {
    $item_id = intval($_GET['delete_invoice_item']);

    $sql = mysqli_query($mysqli,"SELECT * FROM invoice_items WHERE item_id = $item_id");
    $row = mysqli_fetch_array($sql);
    $invoice_id = intval($row['item_invoice_id']);
    $item_subtotal = floatval($row['item_subtotal']);
    $item_tax = floatval($row['item_tax']);
    $item_total = floatval($row['item_total']);

    $sql = mysqli_query($mysqli,"SELECT * FROM invoices WHERE invoice_id = $invoice_id");
    $row = mysqli_fetch_array($sql);

    $new_invoice_amount = floatval($row['invoice_amount']) - $item_total;

    mysqli_query($mysqli,"UPDATE invoices SET invoice_amount = $new_invoice_amount WHERE invoice_id = $invoice_id");

    mysqli_query($mysqli,"DELETE FROM invoice_items WHERE item_id = $item_id");

    //Logging
    mysqli_query($mysqli,"INSERT INTO logs SET log_type = 'Invoice Item', log_action = 'Delete', log_description = '$item_id', log_ip = '$session_ip', log_user_agent = '$session_user_agent', log_user_id = $session_user_id");

    $_SESSION['alert_message'] = "Item deleted";

    header("Location: " . $_SERVER["HTTP_REFERER"]);

}

if (isset($_POST['add_payment'])) {

    $invoice_id = intval($_POST['invoice_id']);
    $balance = floatval($_POST['balance']);
    $date = sanitizeInput($_POST['date']);
    $amount = floatval($_POST['amount']);
    $account = intval($_POST['account']);
    $currency_code = sanitizeInput($_POST['currency_code']);
    $payment_method = sanitizeInput($_POST['payment_method']);
    $reference = sanitizeInput($_POST['reference']);
    $email_receipt = intval($_POST['email_receipt']);

    //Check to see if amount entered is greater than the balance of the invoice
    if ($amount > $balance) {
        $_SESSION['alert_message'] = "Payment is more than the balance";
        header("Location: " . $_SERVER["HTTP_REFERER"]);
    } else {
        mysqli_query($mysqli,"INSERT INTO payments SET payment_date = '$date', payment_amount = $amount, payment_currency_code = '$currency_code', payment_account_id = $account, payment_method = '$payment_method', payment_reference = '$reference', payment_invoice_id = $invoice_id");

        // Get Payment ID for reference
        $payment_id = mysqli_insert_id($mysqli);

        //Add up all the payments for the invoice and get the total amount paid to the invoice
        $sql_total_payments_amount = mysqli_query($mysqli,"SELECT SUM(payment_amount) AS payments_amount FROM payments WHERE payment_invoice_id = $invoice_id");
        $row = mysqli_fetch_array($sql_total_payments_amount);
        $total_payments_amount = floatval($row['payments_amount']);

        //Get the invoice total
        $sql = mysqli_query($mysqli,"SELECT * FROM invoices
            LEFT JOIN clients ON invoice_client_id = client_id
            LEFT JOIN contacts ON clients.client_id = contacts.contact_client_id AND contact_primary = 1
            WHERE invoice_id = $invoice_id"
        );

        $row = mysqli_fetch_array($sql);
        $invoice_amount = floatval($row['invoice_amount']);
        $invoice_prefix = $row['invoice_prefix'];
        $invoice_number = intval($row['invoice_number']);
        $invoice_url_key = $row['invoice_url_key'];
        $invoice_currency_code = $row['invoice_currency_code'];
        $client_id = intval($row['client_id']);
        $client_name = $row['client_name'];
        $contact_name = $row['contact_name'];
        $contact_email = $row['contact_email'];
        $contact_phone = formatPhoneNumber($row['contact_phone']);
        $contact_extension = preg_replace("/[^0-9]/", '',$row['contact_extension']);
        $contact_mobile = formatPhoneNumber($row['contact_mobile']);

        $invoice_prefix_escaped = sanitizeInput($row['invoice_prefix']);
        $contact_name_escaped = sanitizeInput($row['contact_name']);
        $contact_email_escaped = sanitizeInput($row['contact_email']);

        $sql = mysqli_query($mysqli,"SELECT * FROM companies WHERE company_id = 1");
        $row = mysqli_fetch_array($sql);

        $company_name = $row['company_name'];
        $company_country = $row['company_country'];
        $company_address = $row['company_address'];
        $company_city = $row['company_city'];
        $company_state = $row['company_state'];
        $company_zip = $row['company_zip'];
        $company_phone = formatPhoneNumber($row['company_phone']);
        $company_email = $row['company_email'];
        $company_website = $row['company_website'];
        $company_logo = $row['company_logo'];

        // Sanitize Config vars from get_settings.php
        $config_invoice_from_name_escaped = sanitizeInput($config_invoice_from_name);
        $config_invoice_from_email_escaped = sanitizeInput($config_invoice_from_email);

        //Calculate the Invoice balance
        $invoice_balance = $invoice_amount - $total_payments_amount;

        //Determine if invoice has been paid then set the status accordingly
        if ($invoice_balance == 0) {

            $invoice_status = "Paid";

            if ($email_receipt == 1) {

                $subject = sanitizeInput("Payment Received - Invoice $invoice_prefix$invoice_number");
                $body    = mysqli_real_escape_string($mysqli, "Hello $contact_name,<br><br>We have received your payment in the amount of " . numfmt_format_currency($currency_format, $amount, $invoice_currency_code) . " for invoice <a href='https://$config_base_url/guest_view_invoice.php?invoice_id=$invoice_id&url_key=$invoice_url_key'>$invoice_prefix$invoice_number</a>. Please keep this email as a receipt for your records.<br><br>Amount: " . numfmt_format_currency($currency_format, $amount, $invoice_currency_code) . "<br>Balance: " . numfmt_format_currency($currency_format, $invoice_balance, $invoice_currency_code) . "<br><br>Thank you for your business!<br><br><br>~<br>$company_name<br>Billing Department<br>$config_invoice_from_email<br>$company_phone");

                // Queue Mail
                mysqli_query($mysqli, "INSERT INTO email_queue SET email_recipient = '$contact_email_escaped', email_recipient_name = '$contact_name_escaped', email_from = '$config_invoice_from_email_escaped', email_from_name = '$config_invoice_from_name_escaped', email_subject = '$subject', email_content = '$body'");

                // Get Email ID for reference
                $email_id = mysqli_insert_id($mysqli);

                // Email Logging

                $_SESSION['alert_message'] .= "Email receipt sent ";

                mysqli_query($mysqli,"INSERT INTO history SET history_status = 'Sent', history_description = 'Emailed Receipt!', history_invoice_id = $invoice_id");

            }

        } else {

            $invoice_status = "Partial";

            if ($email_receipt == 1) {


                $subject = sanitizeInput("Partial Payment Recieved - Invoice $invoice_prefix$invoice_number");
                $body    = mysqli_real_escape_string($mysqli, "Hello $contact_name,<br><br>We have recieved partial payment in the amount of " . numfmt_format_currency($currency_format, $amount, $invoice_currency_code) . " and it has been applied to invoice <a href='https://$config_base_url/guest_view_invoice.php?invoice_id=$invoice_id&url_key=$invoice_url_key'>$invoice_prefix$invoice_number</a>. Please keep this email as a receipt for your records.<br><br>Amount: " . numfmt_format_currency($currency_format, $amount, $invoice_currency_code) . "<br>Balance: " . numfmt_format_currency($currency_format, $invoice_balance, $invoice_currency_code) . "<br><br>Thank you for your business!<br><br><br>~<br>$company_name<br>Billing Department<br>$config_invoice_from_email<br>$company_phone");

                // Queue Mail
                mysqli_query($mysqli, "INSERT INTO email_queue SET email_recipient = '$contact_email_escaped', email_recipient_name = '$contact_name_escaped', email_from = '$config_invoice_from_email_escaped', email_from_name = '$config_invoice_from_name_escaped', email_subject = '$subject', email_content = '$body'");

                // Get Email ID for reference
                $email_id = mysqli_insert_id($mysqli);

                // Email Logging

                $_SESSION['alert_message'] .= "Email receipt sent ";

                mysqli_query($mysqli,"INSERT INTO history SET history_status = 'Sent', history_description = 'Payment Receipt sent to mail queue ID: $email_id!', history_invoice_id = $invoice_id");

            }

        }

        //Update Invoice Status
        mysqli_query($mysqli,"UPDATE invoices SET invoice_status = '$invoice_status' WHERE invoice_id = $invoice_id");

        //Add Payment to History
        mysqli_query($mysqli,"INSERT INTO history SET history_status = '$invoice_status', history_description = 'Payment added', history_invoice_id = $invoice_id");

        //Logging
        mysqli_query($mysqli,"INSERT INTO logs SET log_type = 'Payment', log_action = 'Create', log_description = '$payment_amount', log_ip = '$session_ip', log_user_agent = '$session_user_agent', log_client_id = $client_id, log_user_id = $session_user_id, log_entity_id = $payment_id");

        if ($email_receipt == 1) {
            mysqli_query($mysqli,"INSERT INTO logs SET log_type = 'Payment', log_action = 'Email', log_description = 'Payment receipt for invoice $invoice_prefix_escaped$invoice_number queued to $contact_email_escaped Email ID: $email_id', log_ip = '$session_ip', log_user_agent = '$session_user_agent', log_client_id = $client_id, log_user_id = $session_user_id, log_entity_id = $payment_id");
        }

        $_SESSION['alert_message'] .= "Payment added";

        header("Location: " . $_SERVER["HTTP_REFERER"]);
    }
}

if (isset($_GET['delete_payment'])) {
    $payment_id = intval($_GET['delete_payment']);

    $sql = mysqli_query($mysqli,"SELECT * FROM payments WHERE payment_id = $payment_id");
    $row = mysqli_fetch_array($sql);
    $invoice_id = intval($row['payment_invoice_id']);
    $deleted_payment_amount = floatval($row['payment_amount']);

    //Add up all the payments for the invoice and get the total amount paid to the invoice
    $sql_total_payments_amount = mysqli_query($mysqli,"SELECT SUM(payment_amount) AS total_payments_amount FROM payments WHERE payment_invoice_id = $invoice_id");
    $row = mysqli_fetch_array($sql_total_payments_amount);
    $total_payments_amount = floatval($row['total_payments_amount']);

    //Get the invoice total
    $sql = mysqli_query($mysqli,"SELECT * FROM invoices WHERE invoice_id = $invoice_id");
    $row = mysqli_fetch_array($sql);
    $invoice_amount = floatval($row['invoice_amount']);

    //Calculate the Invoice balance
    $invoice_balance = $invoice_amount - $total_payments_amount + $deleted_payment_amount;

    //Determine if invoice has been paid
    if ($invoice_balance == 0) {
        $invoice_status = "Paid";
    } else {
        $invoice_status = "Partial";
    }

    //Update Invoice Status
    mysqli_query($mysqli,"UPDATE invoices SET invoice_status = '$invoice_status' WHERE invoice_id = $invoice_id");

    //Add Payment to History
    mysqli_query($mysqli,"INSERT INTO history SET history_status = '$invoice_status', history_description = 'Payment deleted', history_invoice_id = $invoice_id");

    mysqli_query($mysqli,"DELETE FROM payments WHERE payment_id = $payment_id");

    //Logging
    mysqli_query($mysqli,"INSERT INTO logs SET log_type = 'Payment', log_action = 'Delete', log_description = '$payment_id', log_ip = '$session_ip', log_user_agent = '$session_user_agent', log_user_id = $session_user_id");

    $_SESSION['alert_message'] = "Payment deleted";

    header("Location: " . $_SERVER["HTTP_REFERER"]);

}

if (isset($_GET['email_invoice'])) {
    $invoice_id = intval($_GET['email_invoice']);

    $sql = mysqli_query($mysqli,"SELECT * FROM invoices
        LEFT JOIN clients ON invoice_client_id = client_id
        LEFT JOIN contacts ON clients.client_id = contacts.contact_client_id AND contact_primary = 1
        WHERE invoice_id = $invoice_id"
    );
    $row = mysqli_fetch_array($sql);

    $invoice_id = intval($row['invoice_id']);
    $invoice_prefix = $row['invoice_prefix'];
    $invoice_number = intval($row['invoice_number']);
    $invoice_status = $row['invoice_status'];
    $invoice_date = $row['invoice_date'];
    $invoice_due = $row['invoice_due'];
    $invoice_amount = floatval($row['invoice_amount']);
    $invoice_url_key = $row['invoice_url_key'];
    $invoice_currency_code = $row['invoice_currency_code'];
    $client_id = intval($row['client_id']);
    $client_name = $row['client_name'];
    $contact_name = $row['contact_name'];
    $contact_email = $row['contact_email'];
    $invoice_prefix_escaped = sanitizeInput($row['invoice_prefix']);
    $contact_name_escaped = sanitizeInput($row['contact_name']);
    $contact_email_escaped = sanitizeInput($row['contact_email']);

    $sql = mysqli_query($mysqli,"SELECT * FROM companies WHERE company_id = 1");
    $row = mysqli_fetch_array($sql);

    $company_name = $row['company_name'];
    $company_country = $row['company_country'];
    $company_address = $row['company_address'];
    $company_city = $row['company_city'];
    $company_state = $row['company_state'];
    $company_zip = $row['company_zip'];
    $company_phone = formatPhoneNumber($row['company_phone']);
    $company_email = $row['company_email'];
    $company_website = $row['company_website'];
    $company_logo = $row['company_logo'];

    // Sanitize Config vars from get_settings.php
    $config_invoice_from_name_escaped = sanitizeInput($config_invoice_from_name);
    $config_invoice_from_email_escaped = sanitizeInput($config_invoice_from_email);

    $sql_payments = mysqli_query($mysqli,"SELECT * FROM payments, accounts WHERE payment_account_id = account_id AND payment_invoice_id = $invoice_id ORDER BY payment_id DESC");

    // Add up all the payments for the invoice and get the total amount paid to the invoice
    $sql_amount_paid = mysqli_query($mysqli,"SELECT SUM(payment_amount) AS amount_paid FROM payments WHERE payment_invoice_id = $invoice_id");
    $row = mysqli_fetch_array($sql_amount_paid);
    $amount_paid = floatval($row['amount_paid']);

    $balance = $invoice_amount - $amount_paid;

    if ($invoice_status == 'Paid') {
        $subject = sanitizeInput("Invoice $invoice_prefix$invoice_number Copy");
        $body    = mysqli_real_escape_string($mysqli, "Hello $contact_name,<br><br>Please click on the link below to see your invoice marked <b>paid</b>.<br><br><a href='https://$config_base_url/guest_view_invoice.php?invoice_id=$invoice_id&url_key=$invoice_url_key'>Invoice Link</a><br><br><br>~<br>$company_name<br>Billing Department<br>$config_invoice_from_email<br>$company_phone");
    } else {
        $subject = sanitizeInput("Invoice $invoice_prefix$invoice_number");
        $body    = mysqli_real_escape_string($mysqli, "Hello $contact_name,<br><br>Please view the details of the invoice below.<br><br>Invoice: $invoice_prefix$invoice_number<br>Issue Date: $invoice_date<br>Total: " . numfmt_format_currency($currency_format, $invoice_amount, $invoice_currency_code) . "<br>Balance Due: " . numfmt_format_currency($currency_format, $balance, $invoice_currency_code) . "<br>Due Date: $invoice_due<br><br><br>To view your invoice click <a href='https://$config_base_url/guest_view_invoice.php?invoice_id=$invoice_id&url_key=$invoice_url_key'>here</a><br><br><br>~<br>$company_name<br>Billing Department<br>$config_invoice_from_email<br>$company_phone");
    }

    // Queue Mail
    mysqli_query($mysqli, "INSERT INTO email_queue SET email_recipient = '$contact_email_escaped', email_recipient_name = '$contact_name_escaped', email_from = '$config_invoice_from_email_escaped', email_from_name = '$config_invoice_from_name_escaped', email_subject = '$subject', email_content = '$body'");

    // Get Email ID for reference
    $email_id = mysqli_insert_id($mysqli);

    $_SESSION['alert_message'] = "Invoice has been sent";
    mysqli_query($mysqli,"INSERT INTO history SET history_status = 'Sent', history_description = 'Invoice sent to the mail queue ID: $email_id', history_invoice_id = $invoice_id");

    // Don't change the status to sent if the status is anything but draft
    if ($invoice_status == 'Draft') {
        mysqli_query($mysqli,"UPDATE invoices SET invoice_status = 'Sent' WHERE invoice_id = $invoice_id");
    }

    // Logging
    mysqli_query($mysqli,"INSERT INTO logs SET log_type = 'Invoice', log_action = 'Email', log_description = 'Invoice $invoice_prefix_escaped$invoice_number queued to $contact_email_escaped Email ID: $email_id', log_ip = '$session_ip', log_user_agent = '$session_user_agent', log_client_id = $client_id, log_user_id = $session_user_id, log_entity_id = $invoice_id");

    // Send copies of the invoice to any additional billing contacts
    $sql_billing_contacts = mysqli_query(
        $mysqli,
        "SELECT contact_name, contact_email FROM contacts
        WHERE contact_billing = 1
        AND contact_email != '$contact_email_escaped'
        AND contact_email != ''
        AND contact_client_id = $client_id"
    );
    while ($billing_contact = mysqli_fetch_array($sql_billing_contacts)) {
        $billing_contact_name = sanitizeInput($billing_contact['contact_name']);
        $billing_contact_email = sanitizeInput($billing_contact['contact_email']);

        // Queue Mail
        mysqli_query($mysqli, "INSERT INTO email_queue SET email_recipient = '$billing_contact_email', email_recipient_name = '$billing_contact_name', email_from = '$config_invoice_from_email', email_from_name = '$config_invoice_from_name', email_subject = '$subject', email_content = '$body'");

        // Get Email ID for reference
        $email_id = mysqli_insert_id($mysqli);

        // Logging
        mysqli_query($mysqli,"INSERT INTO logs SET log_type = 'Invoice', log_action = 'Email', log_description = 'Invoice $invoice_prefix_escaped$invoice_number queued to $billing_contact_email Email ID: $email_id', log_ip = '$session_ip', log_user_agent = '$session_user_agent', log_client_id = $client_id, log_user_id = $session_user_id, log_entity_id = $invoice_id");

    }

    header("Location: " . $_SERVER["HTTP_REFERER"]);

}

if (isset($_GET['force_recurring'])) {
    $recurring_id = intval($_GET['force_recurring']);

    $sql_recurring = mysqli_query($mysqli,"SELECT * FROM recurring, clients WHERE client_id = recurring_client_id AND recurring_id = $recurring_id");

    $row = mysqli_fetch_array($sql_recurring);
    $recurring_id = intval($row['recurring_id']);
    $recurring_scope = sanitizeInput($row['recurring_scope']);
    $recurring_frequency = sanitizeInput($row['recurring_frequency']);
    $recurring_status = sanitizeInput($row['recurring_status']);
    $recurring_last_sent = sanitizeInput($row['recurring_last_sent']);
    $recurring_next_date = sanitizeInput($row['recurring_next_date']);
    $recurring_amount = floatval($row['recurring_amount']);
    $recurring_currency_code = sanitizeInput($row['recurring_currency_code']);
    $recurring_note = sanitizeInput($row['recurring_note']);
    $category_id = intval($row['recurring_category_id']);
    $client_id = intval($row['recurring_client_id']);
    $client_net_terms = intval($row['client_net_terms']);

    //Get the last Invoice Number and add 1 for the new invoice number
    $new_invoice_number = $config_invoice_next_number;
    $new_config_invoice_next_number = $config_invoice_next_number + 1;
    mysqli_query($mysqli,"UPDATE settings SET config_invoice_next_number = $new_config_invoice_next_number WHERE company_id = 1");

    //Generate a unique URL key for clients to access
    $url_key = randomString(156);

    mysqli_query($mysqli,"INSERT INTO invoices SET invoice_prefix = '$config_invoice_prefix', invoice_number = $new_invoice_number, invoice_scope = '$recurring_scope', invoice_date = CURDATE(), invoice_due = DATE_ADD(CURDATE(), INTERVAL $client_net_terms day), invoice_amount = $recurring_amount, invoice_currency_code = '$recurring_currency_code', invoice_note = '$recurring_note', invoice_category_id = $category_id, invoice_status = 'Sent', invoice_url_key = '$url_key', invoice_client_id = $client_id");

    $new_invoice_id = mysqli_insert_id($mysqli);

    //Copy Items from original invoice to new invoice
    $sql_invoice_items = mysqli_query($mysqli,"SELECT * FROM invoice_items WHERE item_recurring_id = $recurring_id ORDER BY item_id ASC");

    while($row = mysqli_fetch_array($sql_invoice_items)) {
        $item_id = intval($row['item_id']);
        $item_name = sanitizeInput($row['item_name']);
        $item_description = sanitizeInput($row['item_description']);
        $item_quantity = floatval($row['item_quantity']);
        $item_price = floatval($row['item_price']);
        $item_subtotal = floatval($row['item_subtotal']);
        $tax_id = intval($row['item_tax_id']);

        //Recalculate Item Tax since Tax percents can change.
        if ($tax_id > 0) {
            $sql = mysqli_query($mysqli,"SELECT * FROM taxes WHERE tax_id = $tax_id");
            $row = mysqli_fetch_array($sql);
            $tax_percent = floatval($row['tax_percent']);
            $item_tax_amount = $item_subtotal * $tax_percent / 100;
        } else {
            $item_tax_amount = 0;
        }

        $item_total = $item_subtotal + $item_tax_amount;

        //Update Recurring Items with new tax
        mysqli_query($mysqli,"UPDATE invoice_items SET item_tax = $item_tax_amount, item_total = $item_total, item_tax_id = $tax_id WHERE item_id = $item_id");

        mysqli_query($mysqli,"INSERT INTO invoice_items SET item_name = '$item_name', item_description = '$item_description', item_quantity = $item_quantity, item_price = $item_price, item_subtotal = $item_subtotal, item_tax = $item_tax_amount, item_total = $item_total, item_tax_id = $tax_id, item_invoice_id = $new_invoice_id");
    }

    mysqli_query($mysqli,"INSERT INTO history SET history_status = 'Sent', history_description = 'Invoice Generated from Recurring!', history_invoice_id = $new_invoice_id");

    //Update Recurring Balances by tallying up recurring items also update recurring dates
    $sql_recurring_total = mysqli_query($mysqli,"SELECT SUM(item_total) AS recurring_total FROM invoice_items WHERE item_recurring_id = $recurring_id");
    $row = mysqli_fetch_array($sql_recurring_total);
    $new_recurring_amount = floatval($row['recurring_total']);

    mysqli_query($mysqli,"UPDATE recurring SET recurring_amount = $new_recurring_amount, recurring_last_sent = CURDATE(), recurring_next_date = DATE_ADD(CURDATE(), INTERVAL 1 $recurring_frequency) WHERE recurring_id = $recurring_id");

    //Also update the newly created invoice with the new amounts
    mysqli_query($mysqli,"UPDATE invoices SET invoice_amount = $new_recurring_amount WHERE invoice_id = $new_invoice_id");

    if ($config_recurring_auto_send_invoice == 1) {
        $sql = mysqli_query($mysqli,"SELECT * FROM invoices
            LEFT JOIN clients ON invoice_client_id = client_id
            LEFT JOIN contacts ON clients.client_id = contacts.contact_client_id AND contact_primary = 1
            WHERE invoice_id = $new_invoice_id"
        );
        $row = mysqli_fetch_array($sql);

        $invoice_prefix = $row['invoice_prefix'];
        $invoice_number = intval($row['invoice_number']);
        $invoice_scope = $row['invoice_scope'];
        $invoice_date = $row['invoice_date'];
        $invoice_due = $row['invoice_due'];
        $invoice_amount = floatval($row['invoice_amount']);
        $invoice_url_key = $row['invoice_url_key'];
        $client_id = intval($row['client_id']);
        $client_name = $row['client_name'];
        $contact_name = $row['contact_name'];
        $contact_email = $row['contact_email'];
        $contact_phone = formatPhoneNumber($row['contact_phone']);
        $contact_extension = $row['contact_extension'];
        $contact_mobile = formatPhoneNumber($row['contact_mobile']);

        $sql = mysqli_query($mysqli,"SELECT * FROM companies WHERE company_id = 1");
        $row = mysqli_fetch_array($sql);
        $company_name = $row['company_name'];
        $company_phone = formatPhoneNumber($row['company_phone']);
        $company_email = $row['company_email'];
        $company_website = $row['company_website'];

        // Email to client

        $subject = "Invoice $invoice_prefix$invoice_number";
        $body    = "Hello $contact_name,<br><br>Please view the details of the invoice below.<br><br>Invoice: $invoice_prefix$invoice_number<br>Issue Date: $invoice_date<br>Total: $$invoice_amount<br>Due Date: $invoice_due<br><br><br>To view your invoice click <a href='https://$config_base_url/guest_view_invoice.php?invoice_id=$new_invoice_id&url_key=$invoice_url_key'>here</a><br><br><br>~<br>$company_name<br>$company_phone";

        $mail = sendSingleEmail($config_smtp_host, $config_smtp_username, $config_smtp_password, $config_smtp_encryption, $config_smtp_port,
            $config_invoice_from_email, $config_invoice_from_name,
            $contact_email, $contact_name,
            $subject, $body);

        if ($mail === true) {
            // Add send history
            mysqli_query($mysqli,"INSERT INTO history SET history_status = 'Sent', history_description = 'Force Emailed Invoice!', history_invoice_id = $new_invoice_id");

            // Update Invoice Status to Sent
            mysqli_query($mysqli,"UPDATE invoices SET invoice_status = 'Sent', invoice_client_id = $client_id WHERE invoice_id = $new_invoice_id");

        } else {
            // Error reporting
            mysqli_query($mysqli,"INSERT INTO notifications SET notification_type = 'Mail', notification = 'Failed to send email to $contact_email', notification_client_id = $client_id");
            mysqli_query($mysqli,"INSERT INTO logs SET log_type = 'Mail', log_action = 'Error', log_description = 'Failed to send email to $contact_email regarding $subject. $mail', log_ip = '$session_ip', log_user_agent = '$session_user_agent', log_user_id = $session_user_id");
        }

    } //End Recurring Invoices Loop

    //Logging
    mysqli_query($mysqli,"INSERT INTO logs SET log_type = 'Invoice', log_action = 'Create', log_description = '$session_name forced recurring invoice into an invoice', log_ip = '$session_ip', log_user_agent = '$session_user_agent', log_client_id = $client_id, log_user_id = $session_user_id, log_entity_id = $new_invoice_id");

    $_SESSION['alert_message'] = "Recurring Invoice Forced";

    header("Location: " . $_SERVER["HTTP_REFERER"]);

} //End Force Recurring

if (isset($_POST['export_client_invoices_csv'])) {
    $client_id = intval($_POST['client_id']);

    //get records from database
    $sql = mysqli_query($mysqli,"SELECT * FROM clients WHERE client_id = $client_id");
    $row = mysqli_fetch_array($sql);

    $client_name = $row['client_name'];

    $sql = mysqli_query($mysqli,"SELECT * FROM invoices WHERE invoice_client_id = $client_id ORDER BY invoice_number ASC");
    if ($sql->num_rows > 0) {
        $delimiter = ",";
        $filename = $client_name . "-Invoices-" . date('Y-m-d') . ".csv";

        //create a file pointer
        $f = fopen('php://memory', 'w');

        //set column headers
        $fields = array('Invoice Number', 'Scope', 'Amount', 'Issued Date', 'Due Date', 'Status');
        fputcsv($f, $fields, $delimiter);

        //output each row of the data, format line as csv and write to file pointer
        while($row = $sql->fetch_assoc()) {
            $lineData = array($row['invoice_prefix'] . $row['invoice_number'], $row['invoice_scope'], $row['invoice_amount'], $row['invoice_date'], $row['invoice_due'], $row['invoice_status']);
            fputcsv($f, $lineData, $delimiter);
        }

        //move back to beginning of file
        fseek($f, 0);

        //set headers to download file rather than displayed
        header('Content-Type: text/csv');
        header('Content-Disposition: attachment; filename="' . $filename . '";');

        //output all remaining data on a file pointer
        fpassthru($f);
    }
    exit;

}

if (isset($_POST['export_client_recurring_csv'])) {
    $client_id = intval($_POST['client_id']);

    //get records from database
    $sql = mysqli_query($mysqli,"SELECT * FROM clients WHERE client_id = $client_id");
    $row = mysqli_fetch_array($sql);

    $client_name = $row['client_name'];

    $sql = mysqli_query($mysqli,"SELECT * FROM recurring WHERE recurring_client_id = $client_id ORDER BY recurring_number ASC");
    if ($sql->num_rows > 0) {
        $delimiter = ",";
        $filename = $client_name . "-Recurring Invoices-" . date('Y-m-d') . ".csv";

        //create a file pointer
        $f = fopen('php://memory', 'w');

        //set column headers
        $fields = array('Recurring Number', 'Scope', 'Amount', 'Frequency', 'Date Created');
        fputcsv($f, $fields, $delimiter);

        //output each row of the data, format line as csv and write to file pointer
        while($row = $sql->fetch_assoc()) {
            $lineData = array($row['recurring_prefix'] . $row['recurring_number'], $row['recurring_scope'], $row['recurring_amount'], ucwords($row['recurring_frequency'] . "ly"), $row['recurring_created_at']);
            fputcsv($f, $lineData, $delimiter);
        }

        //move back to beginning of file
        fseek($f, 0);

        //set headers to download file rather than displayed
        header('Content-Type: text/csv');
        header('Content-Disposition: attachment; filename="' . $filename . '";');

        //output all remaining data on a file pointer
        fpassthru($f);
    }
    exit;

}

if (isset($_POST['export_client_payments_csv'])) {
    $client_id = intval($_POST['client_id']);

    //get records from database
    $sql = mysqli_query($mysqli,"SELECT * FROM clients WHERE client_id = $client_id");
    $row = mysqli_fetch_array($sql);

    $client_name = $row['client_name'];

    $sql = mysqli_query($mysqli,"SELECT * FROM payments, invoices WHERE invoice_client_id = $client_id AND payment_invoice_id = invoice_id ORDER BY payment_date ASC");
    if ($sql->num_rows > 0){
        $delimiter = ",";
        $filename = $client_name . "-Payments-" . date('Y-m-d') . ".csv";

        //create a file pointer
        $f = fopen('php://memory', 'w');

        //set column headers
        $fields = array('Payment Date', 'Invoice Date', 'Invoice Number', 'Invoice Amount', 'Payment Amount', 'Payment Method', 'Referrence');
        fputcsv($f, $fields, $delimiter);

        //output each row of the data, format line as csv and write to file pointer
        while($row = $sql->fetch_assoc()){
            $lineData = array($row['payment_date'], $row['invoice_date'], $row['invoice_prefix'] . $row['invoice_number'], $row['invoice_amount'], $row['payment_amount'], $row['payment_method'], $row['payment_reference']);
            fputcsv($f, $lineData, $delimiter);
        }

        //move back to beginning of file
        fseek($f, 0);

        //set headers to download file rather than displayed
        header('Content-Type: text/csv');
        header('Content-Disposition: attachment; filename="' . $filename . '";');

        //output all remaining data on a file pointer
        fpassthru($f);
    }
    exit;

}


<<<<<<< HEAD
if (isset($_POST['update_recurring_item_order'])) {
    
    $item_id = intval($_POST['item_id']);
    $item_recurring_id = intval($_POST['item_recurring_id']);
=======
if (isset($_POST['update_invoice_item_order'])) {
    
    $item_id = intval($_POST['item_id']);
    $item_invoice_id = intval($_POST['item_invoice_id']);
>>>>>>> cce1dc86

    $sql = mysqli_query($mysqli,"SELECT * FROM invoice_items WHERE item_id = $item_id");
    $row = mysqli_fetch_array($sql);
    $current_order = intval($row['item_order']);
<<<<<<< HEAD
    $update_direction = sanitizeInput($_POST['update_recurring_item_order']);
=======
    $update_direction = sanitizeInput($_POST['update_invoice_item_order']);
>>>>>>> cce1dc86

    switch ($update_direction)
    {
        case 'up':
            $new_order = $current_order - 1;
            break;
        case 'down':
            $new_order = $current_order + 1;
            break;
    }

    //Find item_id of current item in $new_order
<<<<<<< HEAD
    $other_sql = mysqli_query($mysqli,"SELECT * FROM invoice_items WHERE item_recurring_id = $item_recurring_id AND item_order = $new_order");
=======
    $other_sql = mysqli_query($mysqli,"SELECT * FROM invoice_items WHERE item_invoice_id = $item_invoice_id AND item_order = $new_order");
>>>>>>> cce1dc86
    $other_row = mysqli_fetch_array($other_sql);
    $other_item_id = intval($other_row['item_id']);
    $other_row_str = strval($other_row['item_name']);

    mysqli_query($mysqli,"UPDATE invoice_items SET item_order = $new_order WHERE item_id = $item_id");

    mysqli_query($mysqli,"UPDATE invoice_items SET item_order = $current_order WHERE item_id = $other_item_id");

<<<<<<< HEAD
    $_SESSION['alert_message'] = "recurring Item Order Updated";

    header("Location: " . $_SERVER["HTTP_REFERER"]);
}
=======
    $_SESSION['alert_message'] = "Invoice Item Order Updated";

    header("Location: " . $_SERVER["HTTP_REFERER"]);
}
>>>>>>> cce1dc86
<|MERGE_RESOLUTION|>--- conflicted
+++ resolved
@@ -1086,26 +1086,16 @@
 }
 
 
-<<<<<<< HEAD
+
 if (isset($_POST['update_recurring_item_order'])) {
     
     $item_id = intval($_POST['item_id']);
     $item_recurring_id = intval($_POST['item_recurring_id']);
-=======
-if (isset($_POST['update_invoice_item_order'])) {
-    
-    $item_id = intval($_POST['item_id']);
-    $item_invoice_id = intval($_POST['item_invoice_id']);
->>>>>>> cce1dc86
 
     $sql = mysqli_query($mysqli,"SELECT * FROM invoice_items WHERE item_id = $item_id");
     $row = mysqli_fetch_array($sql);
     $current_order = intval($row['item_order']);
-<<<<<<< HEAD
     $update_direction = sanitizeInput($_POST['update_recurring_item_order']);
-=======
-    $update_direction = sanitizeInput($_POST['update_invoice_item_order']);
->>>>>>> cce1dc86
 
     switch ($update_direction)
     {
@@ -1118,11 +1108,7 @@
     }
 
     //Find item_id of current item in $new_order
-<<<<<<< HEAD
     $other_sql = mysqli_query($mysqli,"SELECT * FROM invoice_items WHERE item_recurring_id = $item_recurring_id AND item_order = $new_order");
-=======
-    $other_sql = mysqli_query($mysqli,"SELECT * FROM invoice_items WHERE item_invoice_id = $item_invoice_id AND item_order = $new_order");
->>>>>>> cce1dc86
     $other_row = mysqli_fetch_array($other_sql);
     $other_item_id = intval($other_row['item_id']);
     $other_row_str = strval($other_row['item_name']);
@@ -1131,14 +1117,42 @@
 
     mysqli_query($mysqli,"UPDATE invoice_items SET item_order = $current_order WHERE item_id = $other_item_id");
 
-<<<<<<< HEAD
     $_SESSION['alert_message'] = "recurring Item Order Updated";
 
     header("Location: " . $_SERVER["HTTP_REFERER"]);
 }
-=======
+
+if (isset($_POST['update_invoice_item_order'])) {
+    
+    $item_id = intval($_POST['item_id']);
+    $item_invoice_id = intval($_POST['item_invoice_id']);
+
+    $sql = mysqli_query($mysqli,"SELECT * FROM invoice_items WHERE item_id = $item_id");
+    $row = mysqli_fetch_array($sql);
+    $current_order = intval($row['item_order']);
+    $update_direction = sanitizeInput($_POST['update_invoice_item_order']);
+
+    switch ($update_direction)
+    {
+        case 'up':
+            $new_order = $current_order - 1;
+            break;
+        case 'down':
+            $new_order = $current_order + 1;
+            break;
+    }
+
+    //Find item_id of current item in $new_order
+    $other_sql = mysqli_query($mysqli,"SELECT * FROM invoice_items WHERE item_invoice_id = $item_invoice_id AND item_order = $new_order");
+    $other_row = mysqli_fetch_array($other_sql);
+    $other_item_id = intval($other_row['item_id']);
+    $other_row_str = strval($other_row['item_name']);
+
+    mysqli_query($mysqli,"UPDATE invoice_items SET item_order = $new_order WHERE item_id = $item_id");
+
+    mysqli_query($mysqli,"UPDATE invoice_items SET item_order = $current_order WHERE item_id = $other_item_id");
+
     $_SESSION['alert_message'] = "Invoice Item Order Updated";
 
     header("Location: " . $_SERVER["HTTP_REFERER"]);
 }
->>>>>>> cce1dc86
