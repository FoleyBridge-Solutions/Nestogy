<?php

namespace Database\Seeders\Dev;

use App\Models\Category;
use App\Models\Company;
use App\Models\Product;
use App\Models\Vendor;
use Illuminate\Database\Seeder;

class ProductSeeder extends Seeder
{
    /**
     * Run the database seeds.
     */
    public function run(): void
    {
        $this->command->info('Creating products and services catalog...');

        $companies = Company::where('id', '>', 1)->get();

        foreach ($companies as $company) {
            $this->command->info("  Creating products for {$company->name}...");

            // Get or create product categories
            $categories = Category::where('company_id', $company->id)
                ->where('type', 'income')
                ->get();

            if ($categories->isEmpty()) {
                // Create default categories if none exist
                $defaultCategories = [
                    'Managed Services',
                    'Professional Services',
                    'Hardware',
                    'Software Licenses',
                    'Cloud Services',
                ];

                foreach ($defaultCategories as $catName) {
                    $categories->push(Category::create([
                        'company_id' => $company->id,
                        'name' => $catName,
                        'type' => 'income',
                        'color' => fake()->hexColor(),
                    ]));
                }
            }

            $vendors = Vendor::where('company_id', $company->id)->get();

            // Define product templates
            $productTemplates = [
                // Managed Services
                [
                    'category' => 'Managed Services',
                    'products' => [
                        ['name' => 'Essential IT Support', 'price' => 99, 'type' => 'service', 'recurring' => 'monthly'],
                        ['name' => 'Professional IT Support', 'price' => 199, 'type' => 'service', 'recurring' => 'monthly'],
                        ['name' => 'Enterprise IT Support', 'price' => 499, 'type' => 'service', 'recurring' => 'monthly'],
                        ['name' => '24/7 Monitoring', 'price' => 149, 'type' => 'service', 'recurring' => 'monthly'],
                        ['name' => 'Backup Management', 'price' => 89, 'type' => 'service', 'recurring' => 'monthly'],
                        ['name' => 'Security Management', 'price' => 179, 'type' => 'service', 'recurring' => 'monthly'],
                    ],
                ],
                // Professional Services
                [
                    'category' => 'Professional Services',
                    'products' => [
                        ['name' => 'On-Site Support', 'price' => 150, 'type' => 'service', 'recurring' => null],
                        ['name' => 'Remote Support', 'price' => 125, 'type' => 'service', 'recurring' => null],
                        ['name' => 'Emergency Support', 'price' => 250, 'type' => 'service', 'recurring' => null],
                        ['name' => 'Project Management', 'price' => 175, 'type' => 'service', 'recurring' => null],
                        ['name' => 'Network Assessment', 'price' => 1500, 'type' => 'service', 'recurring' => null],
                        ['name' => 'Security Audit', 'price' => 2500, 'type' => 'service', 'recurring' => null],
                        ['name' => 'IT Consultation', 'price' => 200, 'type' => 'service', 'recurring' => null],
                    ],
                ],
                // Hardware
                [
                    'category' => 'Hardware',
                    'products' => [
                        ['name' => 'Desktop Computer - Basic', 'price' => 599, 'type' => 'product', 'recurring' => null],
                        ['name' => 'Desktop Computer - Professional', 'price' => 999, 'type' => 'product', 'recurring' => null],
                        ['name' => 'Laptop - Basic', 'price' => 799, 'type' => 'product', 'recurring' => null],
                        ['name' => 'Laptop - Professional', 'price' => 1499, 'type' => 'product', 'recurring' => null],
                        ['name' => 'Server - Entry Level', 'price' => 2999, 'type' => 'product', 'recurring' => null],
                        ['name' => 'Network Switch - 24 Port', 'price' => 499, 'type' => 'product', 'recurring' => null],
                        ['name' => 'Firewall Appliance', 'price' => 899, 'type' => 'product', 'recurring' => null],
                        ['name' => 'UPS Battery Backup', 'price' => 299, 'type' => 'product', 'recurring' => null],
                    ],
                ],
                // Software Licenses
                [
                    'category' => 'Software Licenses',
                    'products' => [
                        ['name' => 'Microsoft 365 Business Basic', 'price' => 6, 'type' => 'service', 'recurring' => 'monthly'],
                        ['name' => 'Microsoft 365 Business Standard', 'price' => 12.50, 'type' => 'service', 'recurring' => 'monthly'],
                        ['name' => 'Microsoft 365 Business Premium', 'price' => 22, 'type' => 'service', 'recurring' => 'monthly'],
                        ['name' => 'Adobe Creative Cloud', 'price' => 54.99, 'type' => 'service', 'recurring' => 'monthly'],
                        ['name' => 'Antivirus Pro', 'price' => 4.99, 'type' => 'service', 'recurring' => 'monthly'],
                        ['name' => 'Backup Software License', 'price' => 9.99, 'type' => 'service', 'recurring' => 'monthly'],
                        ['name' => 'Remote Desktop License', 'price' => 14.99, 'type' => 'service', 'recurring' => 'monthly'],
                    ],
                ],
                // Cloud Services
                [
                    'category' => 'Cloud Services',
                    'products' => [
                        ['name' => 'Cloud Backup - 100GB', 'price' => 29, 'type' => 'service', 'recurring' => 'monthly'],
                        ['name' => 'Cloud Backup - 500GB', 'price' => 99, 'type' => 'service', 'recurring' => 'monthly'],
                        ['name' => 'Cloud Backup - 1TB', 'price' => 149, 'type' => 'service', 'recurring' => 'monthly'],
                        ['name' => 'Email Hosting - Basic', 'price' => 5, 'type' => 'service', 'recurring' => 'monthly'],
                        ['name' => 'Email Hosting - Professional', 'price' => 10, 'type' => 'service', 'recurring' => 'monthly'],
                        ['name' => 'Virtual Server - Small', 'price' => 49, 'type' => 'service', 'recurring' => 'monthly'],
                        ['name' => 'Virtual Server - Medium', 'price' => 99, 'type' => 'service', 'recurring' => 'monthly'],
                        ['name' => 'Virtual Server - Large', 'price' => 199, 'type' => 'service', 'recurring' => 'monthly'],
                    ],
                ],
            ];

            $totalProducts = 0;

            foreach ($productTemplates as $template) {
                $category = $categories->firstWhere('name', $template['category']);
                if (! $category) {
                    $category = $categories->first();
                }

                foreach ($template['products'] as $productData) {
                    // Add some variation to base prices
                    $price = $productData['price'] * fake()->randomFloat(2, 0.9, 1.2);

                    Product::create([
                        'company_id' => $company->id,
                        'name' => $productData['name'],
                        'description' => fake()->paragraph(),
                        'sku' => strtoupper(fake()->bothify('??###??')),
                        'type' => $productData['type'],
                        'category_id' => $category->id,
                        'vendor_id' => $vendors->isNotEmpty() ? $vendors->random()->id : null,
                        'base_price' => $price,
                        'cost' => $price * fake()->randomFloat(2, 0.4, 0.7), // 40-70% of price
                        'currency_code' => 'USD',
                        'billing_cycle' => $productData['recurring'] ?? 'one_time',
                        'billing_model' => $productData['recurring'] ? 'subscription' : 'one_time',
                        'is_taxable' => fake()->boolean(80),
                        'is_active' => fake()->boolean(90),
                        'current_stock' => $productData['type'] === 'product' ? fake()->numberBetween(0, 100) : 0,
<<<<<<< HEAD
                        'track_inventory' => $productData['type'] === 'product',
                        'min_stock_level' => $productData['type'] === 'product' ? fake()->numberBetween(5, 20) : 0,
=======
                        'min_stock_level' => $productData['type'] === 'product' ? fake()->numberBetween(5, 20) : 0,
                        'track_inventory' => $productData['type'] === 'product',
>>>>>>> 23e61b8a
                        'created_at' => fake()->dateTimeBetween('-1 year', 'now'),
                        'updated_at' => fake()->dateTimeBetween('-1 month', 'now'),
                    ]);

                    $totalProducts++;
                }
            }

            $this->command->info("    ✓ Created {$totalProducts} products and services");
        }

        $this->command->info('Product catalog created successfully.');
    }
}<|MERGE_RESOLUTION|>--- conflicted
+++ resolved
@@ -147,13 +147,8 @@
                         'is_taxable' => fake()->boolean(80),
                         'is_active' => fake()->boolean(90),
                         'current_stock' => $productData['type'] === 'product' ? fake()->numberBetween(0, 100) : 0,
-<<<<<<< HEAD
-                        'track_inventory' => $productData['type'] === 'product',
-                        'min_stock_level' => $productData['type'] === 'product' ? fake()->numberBetween(5, 20) : 0,
-=======
                         'min_stock_level' => $productData['type'] === 'product' ? fake()->numberBetween(5, 20) : 0,
                         'track_inventory' => $productData['type'] === 'product',
->>>>>>> 23e61b8a
                         'created_at' => fake()->dateTimeBetween('-1 year', 'now'),
                         'updated_at' => fake()->dateTimeBetween('-1 month', 'now'),
                     ]);
