<?php

if (!isset($_SESSION)) {
  // HTTP Only cookies
  ini_set("session.cookie_httponly", True);
  if ($config_https_only) {
    // Tell client to only send cookie(s) over HTTPS
    ini_set("session.cookie_secure", True);
  }
  session_start();
}

//Check to see if setup is enabled
if (!isset($config_enable_setup) || $config_enable_setup == 1) {
  header("Location: setup.php");
  exit;
}

<<<<<<< HEAD
if (!$_SESSION['logged']) {
=======
if(!isset($_SESSION['logged']) || !$_SESSION['logged']){
>>>>>>> 13edae48
  header("Location: login.php");
  die;
}

// SESSION FINGERPRINT
$session_ip = strip_tags(mysqli_real_escape_string($mysqli,get_ip()));
//$session_os = strip_tags(mysqli_real_escape_string($mysqli,get_os()));

// User agent
$session_user_agent = strip_tags(mysqli_real_escape_string($mysqli,$_SERVER['HTTP_USER_AGENT']));

$session_user_id = $_SESSION['user_id'];

$sql = mysqli_query($mysqli,"SELECT * FROM users, user_settings WHERE users.user_id = user_settings.user_id AND users.user_id = $session_user_id");
$row = mysqli_fetch_array($sql);
$session_name = mysqli_real_escape_string($mysqli, $row['user_name']);
$session_email = $row['user_email'];
$session_avatar = $row['user_avatar'];
$session_token = $row['user_token'];
$session_company_id = $row['user_default_company'];
$session_user_role = $row['user_role'];
if ($session_user_role == 3) {
  $session_user_role_display = "Administrator";
}elseif ($session_user_role == 2) {
  $session_user_role_display = "Technician";
}else{
  $session_user_role_display = "Accountant";
}

//LOAD USER COMPANY ACCESS PERMISSIONS
$session_user_company_access_sql = mysqli_query($mysqli,"SELECT company_id FROM user_companies WHERE user_id = $session_user_id");
$session_user_company_access_array = array();
while ($row = mysqli_fetch_array($session_user_company_access_sql)) {
  $session_user_company_access_array[] = $row['company_id'];
}
$session_user_company_access = implode(',',$session_user_company_access_array);

//Check to see if user has rights to company Prevents User from access a company he is not allowed to have access to.
if (!in_array($session_company_id,$session_user_company_access_array)) {
  session_start();
  session_destroy();
  header('Location: login.php');
}

$sql = mysqli_query($mysqli,"SELECT * FROM companies WHERE company_id = $session_company_id");
$row = mysqli_fetch_array($sql);

$session_company_name = $row['company_name'];
$session_company_country = $row['company_country'];
$session_company_locale = $row['company_locale'];
$session_company_currency = $row['company_currency'];

include("get_settings.php");

//Detects if using an Apple device and uses Apple Maps instead of google
$iPod = stripos($_SERVER['HTTP_USER_AGENT'],"iPod");
$iPhone = stripos($_SERVER['HTTP_USER_AGENT'],"iPhone");
$iPad = stripos($_SERVER['HTTP_USER_AGENT'],"iPad");

if ($iPod || $iPhone || $iPad) {
  $session_map_source = "apple";
}else{
  $session_map_source = "google";
}

//Get Notification Count for the badge on the top nav
$row = mysqli_fetch_assoc(mysqli_query($mysqli,"SELECT COUNT('notification_id') AS num FROM notifications WHERE notification_dismissed_at IS NULL AND company_id = $session_company_id"));
$num_notifications = $row['num'];

//Set Currency Format
$currency_format = numfmt_create($session_company_locale, NumberFormatter::CURRENCY);

<|MERGE_RESOLUTION|>--- conflicted
+++ resolved
@@ -16,13 +16,10 @@
   exit;
 }
 
-<<<<<<< HEAD
-if (!$_SESSION['logged']) {
-=======
-if(!isset($_SESSION['logged']) || !$_SESSION['logged']){
->>>>>>> 13edae48
+// Check user is logged in with a valid session
+if (!isset($_SESSION['logged']) || !$_SESSION['logged']) {
   header("Location: login.php");
-  die;
+  exit;
 }
 
 // SESSION FINGERPRINT
