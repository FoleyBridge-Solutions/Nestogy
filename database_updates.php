--- conflicted
+++ resolved
@@ -1616,18 +1616,8 @@
     }
 
     if (CURRENT_DATABASE_VERSION == '1.0.7') {
-<<<<<<< HEAD
     //     // Insert queries here required to update to DB version 1.0.8
-        mysqli_query($mysqli, "CREATE TABLE `credits ` (`credit_id` int(11) NOT NULL AUTO_INCREMENT,`credit_amount` decimal(15,2) NOT NULL,`credit_currency_code` varchar(200) NOT NULL,`credit_date` date NOT NULL,`credit_reference` text DEFAULT NULL,`credit_created_at` datetime NOT NULL DEFAULT current_timestamp(),`credit_updated_at` datetime DEFAULT NULL ON UPDATE current_timestamp(),`credit_archived_at` datetime DEFAULT NULL, `credit_client_id` int(11) NOT NULL,`credit_payment_id` int(11) NOT NULL,`credit_account_id` int(11) NOT NULL, PRIMARY KEY (`credit_id`))");  
-    //     // Then, update the database to the next sequential version
-        mysqli_query($mysqli, "UPDATE `settings` SET `config_current_database_version` = '1.0.8'");
-    }
-
-    // if (CURRENT_DATABASE_VERSION == '1.0.8') {
-    //     // Insert queries here required to update to DB version 1.0.9
-    //     // Then, update the database to the next sequential version
-    //     mysqli_query($mysqli, "UPDATE `settings` SET `config_current_database_version` = '1.0.9'");
-=======
+
         mysqli_query($mysqli, "ALTER TABLE `user_settings` DROP `user_config_remember_me_token`");
    
         mysqli_query($mysqli, "UPDATE `settings` SET `config_current_database_version` = '1.0.8'");
@@ -1648,12 +1638,12 @@
         mysqli_query($mysqli, "UPDATE `settings` SET `config_current_database_version` = '1.1.0'");
     }
 
-    // if (CURRENT_DATABASE_VERSION == '1.1.0') {
+     if (CURRENT_DATABASE_VERSION == '1.1.0') {
     //     // Insert queries here required to update to DB version 1.1.1
+        mysqli_query($mysqli, "CREATE TABLE `credits ` (`credit_id` int(11) NOT NULL AUTO_INCREMENT,`credit_amount` decimal(15,2) NOT NULL,`credit_currency_code` varchar(200) NOT NULL,`credit_date` date NOT NULL,`credit_reference` text DEFAULT NULL,`credit_created_at` datetime NOT NULL DEFAULT current_timestamp(),`credit_updated_at` datetime DEFAULT NULL ON UPDATE current_timestamp(),`credit_archived_at` datetime DEFAULT NULL, `credit_client_id` int(11) NOT NULL,`credit_payment_id` int(11) NOT NULL,`credit_account_id` int(11) NOT NULL, PRIMARY KEY (`credit_id`))");  
     //     // Then, update the database to the next sequential version
-    //     mysqli_query($mysqli, "UPDATE `settings` SET `config_current_database_version` = '1.1.1'");
->>>>>>> 82012ced
-    // }
+        mysqli_query($mysqli, "UPDATE `settings` SET `config_current_database_version` = '1.1.1'");
+    }
 
 
 } else {
